--- conflicted
+++ resolved
@@ -306,19 +306,7 @@
 	return idm.iread(opid, dst, offset)
 }
 
-<<<<<<< HEAD
-func (idm *imemnode_t) do_write(src common.Userio_i, _offset int, append bool) (int, common.Err_t) {
-	if idm.itype == I_DIR {
-		panic("write to dir")
-	}
-	offset := _offset
-	if append { // XXX maybe move to inside lock below?
-		offset = idm.size
-	}
-
-=======
 func (idm *imemnode_t) do_write(src common.Userio_i, offset int, app bool) (int, common.Err_t) {
->>>>>>> 94e1fba1
 	// break write system calls into one or more calls with no more than
 	// maxblkpersys blocks per call.
 	max := (MaxBlkPerOp - 1) * common.BSIZE
@@ -340,15 +328,7 @@
 		if n > max {
 			n = max
 		}
-<<<<<<< HEAD
 		opid := idm.fs.fslog.Op_begin("dowrite")
-		idm.ilock("dowrite")
-		wrote, err := idm.iwrite(opid, src, offset+i, n)
-		idm.iunlock("dowrite")
-		idm._iupdate(opid)
-		idm.fs.fslog.Op_end(opid)
-=======
-		idm.fs.fslog.Op_begin("dowrite")
 		idm.ilock("")
 		if idm.itype == I_DIR {
 			panic("write to dir")
@@ -357,12 +337,10 @@
 		if app {
 			off = idm.size
 		}
-		wrote, err := idm.iwrite(src, off, n)
-		idm._iupdate()
+		wrote, err := idm.iwrite(opid, src, off, n)
+		idm._iupdate(opid)
 		idm.iunlock("")
-		idm.fs.fslog.Op_end()
->>>>>>> 94e1fba1
-
+		idm.fs.fslog.Op_end(opid)
 		if err != 0 {
 			return i, err
 		}
