package main

import "fmt"
import "math/rand"
import "runtime"
import "runtime/debug"
import "runtime/pprof"
import "sort"
import "sync"
import "sync/atomic"
import "time"
import "unsafe"

import "bnet"
import "bounds"
import "bpath"
import "circbuf"
import "defs"
import "fd"
import "fdops"
import "fs"
import "limits"
import "mem"
import "proc"
import "res"
import "stat"
import "tinfo"
import "ustr"
import "util"
import "vm"

var _sysbounds = []*res.Res_t {
	defs.SYS_READ:       bounds.Bounds(bounds.B_SYS_READ),
	defs.SYS_WRITE:      bounds.Bounds(bounds.B_SYS_WRITE),
	defs.SYS_OPEN:       bounds.Bounds(bounds.B_SYS_OPEN),
	defs.SYS_CLOSE:      bounds.Bounds(bounds.B_SYSCALL_T_SYS_CLOSE),
	defs.SYS_STAT:       bounds.Bounds(bounds.B_SYS_STAT),
	defs.SYS_FSTAT:      bounds.Bounds(bounds.B_SYS_FSTAT),
	defs.SYS_POLL:       bounds.Bounds(bounds.B_SYS_POLL),
	defs.SYS_LSEEK:      bounds.Bounds(bounds.B_SYS_LSEEK),
	defs.SYS_MMAP:       bounds.Bounds(bounds.B_SYS_MMAP),
	defs.SYS_MUNMAP:     bounds.Bounds(bounds.B_SYS_MUNMAP),
	defs.SYS_SIGACT:     bounds.Bounds(bounds.B_SYS_SIGACTION),
	defs.SYS_READV:      bounds.Bounds(bounds.B_SYS_READV),
	defs.SYS_WRITEV:     bounds.Bounds(bounds.B_SYS_WRITEV),
	defs.SYS_ACCESS:     bounds.Bounds(bounds.B_SYS_ACCESS),
	defs.SYS_DUP2:       bounds.Bounds(bounds.B_SYS_DUP2),
	defs.SYS_PAUSE:      bounds.Bounds(bounds.B_SYS_PAUSE),
	defs.SYS_GETPID:     bounds.Bounds(bounds.B_SYS_GETPID),
	defs.SYS_GETPPID:    bounds.Bounds(bounds.B_SYS_GETPPID),
	defs.SYS_SOCKET:     bounds.Bounds(bounds.B_SYS_SOCKET),
	defs.SYS_CONNECT:    bounds.Bounds(bounds.B_SYS_CONNECT),
	defs.SYS_ACCEPT:     bounds.Bounds(bounds.B_SYS_ACCEPT),
	defs.SYS_SENDTO:     bounds.Bounds(bounds.B_SYS_SENDTO),
	defs.SYS_RECVFROM:   bounds.Bounds(bounds.B_SYS_RECVFROM),
	defs.SYS_SOCKPAIR:   bounds.Bounds(bounds.B_SYS_SOCKETPAIR),
	defs.SYS_SHUTDOWN:   bounds.Bounds(bounds.B_SYS_SHUTDOWN),
	defs.SYS_BIND:       bounds.Bounds(bounds.B_SYS_BIND),
	defs.SYS_LISTEN:     bounds.Bounds(bounds.B_SYS_LISTEN),
	defs.SYS_RECVMSG:    bounds.Bounds(bounds.B_SYS_RECVMSG),
	defs.SYS_SENDMSG:    bounds.Bounds(bounds.B_SYS_SENDMSG),
	defs.SYS_GETSOCKOPT: bounds.Bounds(bounds.B_SYS_GETSOCKOPT),
	defs.SYS_SETSOCKOPT: bounds.Bounds(bounds.B_SYS_SETSOCKOPT),
	defs.SYS_FORK:       bounds.Bounds(bounds.B_SYS_FORK),
	defs.SYS_EXECV:      bounds.Bounds(bounds.B_SYS_EXECV),
	defs.SYS_EXIT:       bounds.Bounds(bounds.B_SYSCALL_T_SYS_EXIT),
	defs.SYS_WAIT4:      bounds.Bounds(bounds.B_SYS_WAIT4),
	defs.SYS_KILL:       bounds.Bounds(bounds.B_SYS_KILL),
	defs.SYS_FCNTL:      bounds.Bounds(bounds.B_SYS_FCNTL),
	defs.SYS_TRUNC:      bounds.Bounds(bounds.B_SYS_TRUNCATE),
	defs.SYS_FTRUNC:     bounds.Bounds(bounds.B_SYS_FTRUNCATE),
	defs.SYS_GETCWD:     bounds.Bounds(bounds.B_SYS_GETCWD),
	defs.SYS_CHDIR:      bounds.Bounds(bounds.B_SYS_CHDIR),
	defs.SYS_RENAME:     bounds.Bounds(bounds.B_SYS_RENAME),
	defs.SYS_MKDIR:      bounds.Bounds(bounds.B_SYS_MKDIR),
	defs.SYS_LINK:       bounds.Bounds(bounds.B_SYS_LINK),
	defs.SYS_UNLINK:     bounds.Bounds(bounds.B_SYS_UNLINK),
	defs.SYS_GETTOD:     bounds.Bounds(bounds.B_SYS_GETTIMEOFDAY),
	defs.SYS_GETRLMT:    bounds.Bounds(bounds.B_SYS_GETRLIMIT),
	defs.SYS_GETRUSG:    bounds.Bounds(bounds.B_SYS_GETRUSAGE),
	defs.SYS_MKNOD:      bounds.Bounds(bounds.B_SYS_MKNOD),
	defs.SYS_SETRLMT:    bounds.Bounds(bounds.B_SYS_SETRLIMIT),
	defs.SYS_SYNC:       bounds.Bounds(bounds.B_SYS_SYNC),
	defs.SYS_REBOOT:     bounds.Bounds(bounds.B_SYS_REBOOT),
	defs.SYS_NANOSLEEP:  bounds.Bounds(bounds.B_SYS_NANOSLEEP),
	defs.SYS_PIPE2:      bounds.Bounds(bounds.B_SYS_PIPE2),
	defs.SYS_PROF:       bounds.Bounds(bounds.B_SYS_PROF),
	defs.SYS_THREXIT:    bounds.Bounds(bounds.B_SYS_THREXIT),
	defs.SYS_INFO:       bounds.Bounds(bounds.B_SYS_INFO),
	defs.SYS_PREAD:      bounds.Bounds(bounds.B_SYS_PREAD),
	defs.SYS_PWRITE:     bounds.Bounds(bounds.B_SYS_PWRITE),
	defs.SYS_FUTEX:      bounds.Bounds(bounds.B_SYS_FUTEX),
	defs.SYS_GETTID:     bounds.Bounds(bounds.B_SYS_GETTID),
}

// Implements Syscall_i
type syscall_t struct {
}

var sys = &syscall_t{}

func (s *syscall_t) Syscall(p *proc.Proc_t, tid defs.Tid_t, tf *[defs.TFSIZE]uintptr) int {

	if p.Doomed() {
		// this process has been killed
		p.Reap_doomed(tid)
		return 0
	}

	sysno := int(tf[defs.TF_RAX])

	//lim, ok := _sysbounds[sysno]
	//if !ok {
	//	panic("bad limit")
	//}
	lim := _sysbounds[sysno]
	//if lim == 0 {
	//	panic("bad limit")
	//}
	if !res.Resadd(lim) {
		//fmt.Printf("syscall res failed\n")
		return int(-defs.ENOHEAP)
	}

	a1 := int(tf[defs.TF_RDI])
	a2 := int(tf[defs.TF_RSI])
	a3 := int(tf[defs.TF_RDX])
	a4 := int(tf[defs.TF_RCX])
	a5 := int(tf[defs.TF_R8])

	var ret int
	switch sysno {
	case defs.SYS_READ:
		ret = sys_read(p, a1, a2, a3)
	case defs.SYS_WRITE:
		ret = sys_write(p, a1, a2, a3)
	case defs.SYS_OPEN:
		ret = sys_open(p, a1, a2, a3)
	case defs.SYS_CLOSE:
		ret = s.Sys_close(p, a1)
	case defs.SYS_STAT:
		ret = sys_stat(p, a1, a2)
	case defs.SYS_FSTAT:
		ret = sys_fstat(p, a1, a2)
	case defs.SYS_POLL:
		ret = sys_poll(p, tid, a1, a2, a3)
	case defs.SYS_LSEEK:
		ret = sys_lseek(p, a1, a2, a3)
	case defs.SYS_MMAP:
		ret = sys_mmap(p, a1, a2, a3, a4, a5)
	case defs.SYS_MUNMAP:
		ret = sys_munmap(p, a1, a2)
	case defs.SYS_READV:
		ret = sys_readv(p, a1, a2, a3)
	case defs.SYS_WRITEV:
		ret = sys_writev(p, a1, a2, a3)
	case defs.SYS_SIGACT:
		ret = sys_sigaction(p, a1, a2, a3)
	case defs.SYS_ACCESS:
		ret = sys_access(p, a1, a2)
	case defs.SYS_DUP2:
		ret = sys_dup2(p, a1, a2)
	case defs.SYS_PAUSE:
		ret = sys_pause(p)
	case defs.SYS_GETPID:
		ret = sys_getpid(p, tid)
	case defs.SYS_GETPPID:
		ret = sys_getppid(p, tid)
	case defs.SYS_SOCKET:
		ret = sys_socket(p, a1, a2, a3)
	case defs.SYS_CONNECT:
		ret = sys_connect(p, a1, a2, a3)
	case defs.SYS_ACCEPT:
		ret = sys_accept(p, a1, a2, a3)
	case defs.SYS_SENDTO:
		ret = sys_sendto(p, a1, a2, a3, a4, a5)
	case defs.SYS_RECVFROM:
		ret = sys_recvfrom(p, a1, a2, a3, a4, a5)
	case defs.SYS_SOCKPAIR:
		ret = sys_socketpair(p, a1, a2, a3, a4)
	case defs.SYS_SHUTDOWN:
		ret = sys_shutdown(p, a1, a2)
	case defs.SYS_BIND:
		ret = sys_bind(p, a1, a2, a3)
	case defs.SYS_LISTEN:
		ret = sys_listen(p, a1, a2)
	case defs.SYS_RECVMSG:
		ret = sys_recvmsg(p, a1, a2, a3)
	case defs.SYS_SENDMSG:
		ret = sys_sendmsg(p, a1, a2, a3)
	case defs.SYS_GETSOCKOPT:
		ret = sys_getsockopt(p, a1, a2, a3, a4, a5)
	case defs.SYS_SETSOCKOPT:
		ret = sys_setsockopt(p, a1, a2, a3, a4, a5)
	case defs.SYS_FORK:
		ret = sys_fork(p, tf, a1, a2)
	case defs.SYS_EXECV:
		ret = sys_execv(p, tf, a1, a2)
	case defs.SYS_EXIT:
		status := a1 & 0xff
		status |= defs.EXITED
		s.Sys_exit(p, tid, status)
	case defs.SYS_WAIT4:
		ret = sys_wait4(p, tid, a1, a2, a3, a4, a5)
	case defs.SYS_KILL:
		ret = sys_kill(p, a1, a2)
	case defs.SYS_FCNTL:
		ret = sys_fcntl(p, a1, a2, a3)
	case defs.SYS_TRUNC:
		ret = sys_truncate(p, a1, uint(a2))
	case defs.SYS_FTRUNC:
		ret = sys_ftruncate(p, a1, uint(a2))
	case defs.SYS_GETCWD:
		ret = sys_getcwd(p, a1, a2)
	case defs.SYS_CHDIR:
		ret = sys_chdir(p, a1)
	case defs.SYS_RENAME:
		ret = sys_rename(p, a1, a2)
	case defs.SYS_MKDIR:
		ret = sys_mkdir(p, a1, a2)
	case defs.SYS_LINK:
		ret = sys_link(p, a1, a2)
	case defs.SYS_UNLINK:
		ret = sys_unlink(p, a1, a2)
	case defs.SYS_GETTOD:
		ret = sys_gettimeofday(p, a1)
	case defs.SYS_GETRLMT:
		ret = sys_getrlimit(p, a1, a2)
	case defs.SYS_GETRUSG:
		ret = sys_getrusage(p, a1, a2)
	case defs.SYS_MKNOD:
		ret = sys_mknod(p, a1, a2, a3)
	case defs.SYS_SETRLMT:
		ret = sys_setrlimit(p, a1, a2)
	case defs.SYS_SYNC:
		ret = sys_sync(p)
	case defs.SYS_REBOOT:
		ret = sys_reboot(p)
	case defs.SYS_NANOSLEEP:
		ret = sys_nanosleep(p, a1, a2)
	case defs.SYS_PIPE2:
		ret = sys_pipe2(p, a1, a2)
	case defs.SYS_PROF:
		ret = sys_prof(p, a1, a2, a3, a4)
	case defs.SYS_INFO:
		ret = sys_info(p, a1)
	case defs.SYS_THREXIT:
		sys_threxit(p, tid, a1)
	case defs.SYS_PREAD:
		ret = sys_pread(p, a1, a2, a3, a4)
	case defs.SYS_PWRITE:
		ret = sys_pwrite(p, a1, a2, a3, a4)
	case defs.SYS_FUTEX:
		ret = sys_futex(p, a1, a2, a3, a4, a5)
	case defs.SYS_GETTID:
		ret = sys_gettid(p, tid)
	default:
		fmt.Printf("unexpected syscall %v\n", sysno)
		s.Sys_exit(p, tid, defs.SIGNALED|defs.Mkexitsig(31))
	}
	return ret
}

// Implements Console_i
type console_t struct {
}

var console = &console_t{}

func (c *console_t) Cons_read(ub fdops.Userio_i, offset int) (int, defs.Err_t) {
	sz := ub.Remain()
	kdata, err := kbd_get(sz)
	if err != 0 {
		return 0, err
	}
	ret, err := ub.Uiowrite(kdata)
	if err != 0 || ret != len(kdata) {
		fmt.Printf("dropped keys!\n")
	}
	return ret, err
}

func (c *console_t) Cons_write(src fdops.Userio_i, off int) (int, defs.Err_t) {
	// merge into one buffer to avoid taking the console lock many times.
	// what a sweet optimization.
	utext := int8(0x17)
	big := make([]uint8, src.Totalsz())
	read, err := src.Uioread(big)
	if err != 0 {
		return 0, err
	}
	if read != src.Totalsz() {
		panic("short read")
	}
	runtime.Pmsga(&big[0], len(big), utext)
	return len(big), 0
}

func _fd_read(p *proc.Proc_t, fdn int) (*fd.Fd_t, defs.Err_t) {
	f, ok := p.Fd_get(fdn)
	if !ok {
		return nil, -defs.EBADF
	}
	if f.Perms&fd.FD_READ == 0 {
		return nil, -defs.EPERM
	}
	return f, 0
}

func _fd_write(p *proc.Proc_t, fdn int) (*fd.Fd_t, defs.Err_t) {
	f, ok := p.Fd_get(fdn)
	if !ok {
		return nil, -defs.EBADF
	}
	if f.Perms&fd.FD_WRITE == 0 {
		return nil, -defs.EPERM
	}
	return f, 0
}

func sys_read(p *proc.Proc_t, fdn int, bufp int, sz int) int {
	if sz == 0 {
		return 0
	}
	fd, err := _fd_read(p, fdn)
	if err != 0 {
		return int(err)
	}
	userbuf := p.Aspace.Mkuserbuf(bufp, sz)

	ret, err := fd.Fops.Read(userbuf)
	if err != 0 {
		return int(err)
	}
	//proc.Ubpool.Put(userbuf)
	return ret
}

func sys_write(p *proc.Proc_t, fdn int, bufp int, sz int) int {
	if sz == 0 {
		return 0
	}
	fd, err := _fd_write(p, fdn)
	if err != 0 {
		return int(err)
	}
	userbuf := p.Aspace.Mkuserbuf(bufp, sz)

	ret, err := fd.Fops.Write(userbuf)
	if err != 0 {
		return int(err)
	}
	//proc.Ubpool.Put(userbuf)
	return ret
}

func sys_open(p *proc.Proc_t, pathn int, _flags int, mode int) int {
	path, err := p.Aspace.Userstr(pathn, fs.NAME_MAX)
	if err != 0 {
		return int(err)
	}
	flags := defs.Fdopt_t(_flags)
	temp := flags & (defs.O_RDONLY | defs.O_WRONLY | defs.O_RDWR)
	if temp != defs.O_RDONLY && temp != defs.O_WRONLY && temp != defs.O_RDWR {
		return int(-defs.EINVAL)
	}
	if temp == defs.O_RDONLY && flags&defs.O_TRUNC != 0 {
		return int(-defs.EINVAL)
	}
	fdperms := 0
	switch temp {
	case defs.O_RDONLY:
		fdperms = fd.FD_READ
	case defs.O_WRONLY:
		fdperms = fd.FD_WRITE
	case defs.O_RDWR:
		fdperms = fd.FD_READ | fd.FD_WRITE
	default:
		fdperms = fd.FD_READ
	}
	err = badpath(path)
	if err != 0 {
		return int(err)
	}
	file, err := thefs.Fs_open(path, flags, mode, p.Cwd, 0, 0)
	if err != 0 {
		return int(err)
	}
	if flags&defs.O_CLOEXEC != 0 {
		fdperms |= fd.FD_CLOEXEC
	}
	fdn, ok := p.Fd_insert(file, fdperms)
	if !ok {
		lhits++
		fd.Close_panic(file)
		return int(-defs.EMFILE)
	}
	return fdn
}

func sys_pause(p *proc.Proc_t) int {
	// no signals yet!
	var c chan bool
	select {
	case <-c:
	case <-tinfo.Current().Killnaps.Killch:
	}
	return -1
}

func (s *syscall_t) Sys_close(p *proc.Proc_t, fdn int) int {
	fd, ok := p.Fd_del(fdn)
	if !ok {
		return int(-defs.EBADF)
	}
	ret := fd.Fops.Close()
	return int(ret)
}

func sys_mmap(p *proc.Proc_t, addrn, lenn, protflags, fdn, offset int) int {
	if lenn == 0 {
		return int(-defs.EINVAL)
	}
	prot := uint(protflags) >> 32
	flags := uint(uint32(protflags))

	mask := defs.MAP_SHARED | defs.MAP_PRIVATE
	if flags&mask == 0 || flags&mask == mask {
		return int(-defs.EINVAL)
	}
	shared := flags&defs.MAP_SHARED != 0
	anon := flags&defs.MAP_ANON != 0
	fdmap := !anon
	if (fdmap && fdn < 0) || (fdmap && offset < 0) || (anon && fdn >= 0) {
		return int(-defs.EINVAL)
	}
	if flags&defs.MAP_FIXED != 0 {
		return int(-defs.EINVAL)
	}
	// OpenBSD allows mappings of only PROT_WRITE and read accesses that
	// fault-in the page cause a segfault while writes do not. Reads
	// following a write do not cause segfault (of course). POSIX
	// apparently requires an implementation to support only proc.PROT_WRITE,
	// but it seems better to disallow permission schemes that the CPU
	// cannot enforce.
	if prot&defs.PROT_READ == 0 {
		return int(-defs.EINVAL)
	}
	if prot == defs.PROT_NONE {
		panic("no imp")
		return p.Mmapi
	}

	var f *fd.Fd_t
	if fdmap {
		var ok bool
		f, ok = p.Fd_get(fdn)
		if !ok {
			return int(-defs.EBADF)
		}
		if f.Perms&fd.FD_READ == 0 ||
			(shared && prot&defs.PROT_WRITE != 0 &&
				f.Perms&fd.FD_WRITE == 0) {
			return int(-defs.EACCES)
		}
	}

	p.Aspace.Lock_pmap()

	perms := vm.PTE_U
	if prot&defs.PROT_WRITE != 0 {
		perms |= vm.PTE_W
	}
	lenn = util.Roundup(lenn, mem.PGSIZE)
	// limit checks
	if lenn/int(mem.PGSIZE)+p.Aspace.Vmregion.Pglen() > p.Ulim.Pages {
		p.Aspace.Unlock_pmap()
		lhits++
		return int(-defs.ENOMEM)
	}
	if p.Aspace.Vmregion.Novma >= p.Ulim.Novma {
		p.Aspace.Unlock_pmap()
		lhits++
		return int(-defs.ENOMEM)
	}

	addr := p.Aspace.Unusedva_inner(p.Mmapi, lenn)
	p.Mmapi = addr + lenn
	switch {
	case anon && shared:
		p.Aspace.Vmadd_shareanon(addr, lenn, perms)
	case anon && !shared:
		p.Aspace.Vmadd_anon(addr, lenn, perms)
	case fdmap:
		fops := f.Fops
		// vmadd_*file will increase the open count on the file
		if shared {
			p.Aspace.Vmadd_sharefile(addr, lenn, perms, fops, offset,
				thefs)
		} else {
			p.Aspace.Vmadd_file(addr, lenn, perms, fops, offset)
		}
	}
	tshoot := false
	// eagerly map anonymous pages, lazily-map file pages. our vm system
	// supports lazily-mapped private anonymous pages though.
	var ub int
	failed := false
	if anon {
		for i := 0; i < lenn; i += int(mem.PGSIZE) {
			_, p_pg, ok := physmem.Refpg_new()
			if !ok {
				failed = true
				break
			}
			ns, ok := p.Aspace.Page_insert(addr+i, p_pg, perms, true)
			if !ok {
				physmem.Refdown(p_pg)
				failed = true
				break
			}
			ub = i
			tshoot = tshoot || ns
		}
	}
	ret := addr
	if failed {
		for i := 0; i < ub; i += mem.PGSIZE {
			p.Aspace.Page_remove(addr + i)
		}
		// removing this region cannot create any more vm objects than
		// what this call to sys_mmap started with.
		if p.Aspace.Vmregion.Remove(addr, lenn, p.Ulim.Novma) != 0 {
			panic("wut")
		}
		ret = int(-defs.ENOMEM)
	}
	// sys_mmap won't replace pages since it always finds unused VA space,
	// so the following TLB shootdown is never used.
	if tshoot {
		p.Aspace.Tlbshoot(0, 1)
	}
	p.Aspace.Unlock_pmap()
	return ret
}

func sys_munmap(p *proc.Proc_t, addrn, len int) int {
	if addrn&int(vm.PGOFFSET) != 0 || addrn < mem.USERMIN {
		return int(-defs.EINVAL)
	}
	p.Aspace.Lock_pmap()
	defer p.Aspace.Unlock_pmap()

	vmi1, ok1 := p.Aspace.Vmregion.Lookup(uintptr(addrn))
	vmi2, ok2 := p.Aspace.Vmregion.Lookup(uintptr(addrn+len) - 1)
	if !ok1 || !ok2 || vmi1.Pgn != vmi2.Pgn {
		return int(-defs.EINVAL)
	}

	err := p.Aspace.Vmregion.Remove(addrn, len, p.Ulim.Novma)
	if err != 0 {
		lhits++
		return int(err)
	}
	// addrn must be page-aligned
	len = util.Roundup(len, mem.PGSIZE)
	for i := 0; i < len; i += mem.PGSIZE {
		a := addrn + i
		if a < mem.USERMIN {
			panic("how")
		}
		p.Aspace.Page_remove(a)
	}
	pgs := len >> vm.PGSHIFT
	p.Aspace.Tlbshoot(uintptr(addrn), pgs)
	return 0
}

func sys_readv(p *proc.Proc_t, fdn, _iovn, iovcnt int) int {
	fd, err := _fd_read(p, fdn)
	if err != 0 {
		return int(err)
	}
	iovn := uint(_iovn)
	iov := &vm.Useriovec_t{}
	if err := iov.Iov_init(&p.Aspace, iovn, iovcnt); err != 0 {
		return int(err)
	}
	ret, err := fd.Fops.Read(iov)
	if err != 0 {
		return int(err)
	}
	return ret
}

func sys_writev(p *proc.Proc_t, fdn, _iovn, iovcnt int) int {
	fd, err := _fd_write(p, fdn)
	if err != 0 {
		return int(err)
	}
	iovn := uint(_iovn)
	iov := &vm.Useriovec_t{}
	if err := iov.Iov_init(&p.Aspace, iovn, iovcnt); err != 0 {
		return int(err)
	}
	ret, err := fd.Fops.Write(iov)
	if err != 0 {
		return int(err)
	}
	return ret
}

func sys_sigaction(p *proc.Proc_t, sig, actn, oactn int) int {
	panic("no imp")
}

func sys_access(p *proc.Proc_t, pathn, mode int) int {
	path, err := p.Aspace.Userstr(pathn, fs.NAME_MAX)
	if err != 0 {
		return int(err)
	}
	if mode == 0 {
		return int(-defs.EINVAL)
	}

	fsf, err := thefs.Fs_open_inner(path, defs.O_RDONLY, 0, p.Cwd, 0, 0)
	if err != 0 {
		return int(err)
	}

	// XXX no permissions yet
	//R_OK := 1 << 0
	//W_OK := 1 << 1
	//X_OK := 1 << 2
	ret := 0

	if thefs.Fs_close(fsf.Inum) != 0 {
		panic("must succeed")
	}
	return ret
}

func sys_dup2(p *proc.Proc_t, oldn, newn int) int {
	if oldn == newn {
		return newn
	}
	ofd, needclose, err := p.Fd_dup(oldn, newn)
	if err != 0 {
		return int(err)
	}
	if needclose {
		fd.Close_panic(ofd)
	}
	return newn
}

func sys_stat(p *proc.Proc_t, pathn, statn int) int {
	path, err := p.Aspace.Userstr(pathn, fs.NAME_MAX)
	if err != 0 {
		return int(err)
	}
	buf := &stat.Stat_t{}
	err = thefs.Fs_stat(path, buf, p.Cwd)
	if err != 0 {
		return int(err)
	}
	return int(p.Aspace.K2user(buf.Bytes(), statn))
}

func sys_fstat(p *proc.Proc_t, fdn int, statn int) int {
	fd, ok := p.Fd_get(fdn)
	if !ok {
		return int(-defs.EBADF)
	}
	buf := &stat.Stat_t{}
	err := fd.Fops.Fstat(buf)
	if err != 0 {
		return int(err)
	}

	return int(p.Aspace.K2user(buf.Bytes(), statn))
}

// converts internal states to poll states
// pokes poll status bits into user memory. since we only use one priority
// internally, mask away any POLL bits the user didn't not request.
func _ready2rev(orig int, r fdops.Ready_t) int {
	inmask := defs.POLLIN | defs.POLLPRI
	outmask := defs.POLLOUT | defs.POLLWRBAND
	pbits := 0
	if r&fdops.R_READ != 0 {
		pbits |= inmask
	}
	if r&fdops.R_WRITE != 0 {
		pbits |= outmask
	}
	if r&fdops.R_HUP != 0 {
		pbits |= defs.POLLHUP
	}
	if r&fdops.R_ERROR != 0 {
		pbits |= defs.POLLERR
	}
	wantevents := ((orig >> 32) & 0xffff) | defs.POLLNVAL | defs.POLLERR | defs.POLLHUP
	revents := wantevents & pbits
	return orig | (revents << 48)
}

func _checkfds(p *proc.Proc_t, tid defs.Tid_t, pm *fdops.Pollmsg_t, wait bool, buf []uint8,
	nfds int) (int, bool, defs.Err_t) {
	inmask := defs.POLLIN | defs.POLLPRI
	outmask := defs.POLLOUT | defs.POLLWRBAND
	readyfds := 0
	writeback := false
	p.Fdl.Lock()
	for i := 0; i < nfds; i++ {
		off := i * 8
		uw := readn(buf, 8, off)
		fdn := int(uint32(uw))
		// fds < 0 are to be ignored
		if fdn < 0 {
			continue
		}
		fd, ok := p.Fd_get_inner(fdn)
		if !ok {
			uw |= defs.POLLNVAL
			writen(buf, 8, off, uw)
			writeback = true
			continue
		}
		var pev fdops.Ready_t
		events := int((uint(uw) >> 32) & 0xffff)
		// one priority
		if events&inmask != 0 {
			pev |= fdops.R_READ
		}
		if events&outmask != 0 {
			pev |= fdops.R_WRITE
		}
		if events&defs.POLLHUP != 0 {
			pev |= fdops.R_HUP
		}
		// poll unconditionally reports ERR, HUP, and NVAL
		pev |= fdops.R_ERROR | fdops.R_HUP
		pm.Pm_set(tid, pev, wait)
		devstatus, err := fd.Fops.Pollone(*pm)
		if err != 0 {
			p.Fdl.Unlock()
			return 0, false, err
		}
		if devstatus != 0 {
			// found at least one ready fd; don't bother having the
			// other fds send notifications. update user revents
			wait = false
			nuw := _ready2rev(uw, devstatus)
			writen(buf, 8, off, nuw)
			readyfds++
			writeback = true
		}
	}
	p.Fdl.Unlock()
	return readyfds, writeback, 0
}

func sys_poll(p *proc.Proc_t, tid defs.Tid_t, fdsn, nfds, timeout int) int {
	if nfds < 0 || timeout < -1 {
		return int(-defs.EINVAL)
	}

	// copy pollfds from userspace to avoid reading/writing overhead
	// (locking pmap and looking up uva mapping).
	pollfdsz := 8
	sz := uint(pollfdsz * nfds)
	// chosen arbitrarily...
	maxsz := uint(4096)
	if sz > maxsz {
		// fall back to holding lock over user pmap if they want to
		// poll so many fds.
		fmt.Printf("poll limit hit\n")
		return int(-defs.EINVAL)
	}
	buf := make([]uint8, sz)
	if err := p.Aspace.User2k(buf, fdsn); err != 0 {
		return int(err)
	}

	// first we tell the underlying device to notify us if their fd is
	// ready. if a device is immediately ready, we don't bother to register
	// notifiers with the rest of the devices -- we just ask their status
	// too.
	gimme := bounds.Bounds(bounds.B_SYS_POLL)
	pm := fdops.Pollmsg_t{}
	for {
		// its ok to block for memory here since no locks are held
		if !res.Resadd(gimme) {
			return int(-defs.ENOHEAP)
		}
		wait := timeout != 0
		rfds, writeback, err := _checkfds(p, tid, &pm, wait, buf,
			nfds)
		if err != 0 {
			return int(err)
		}
		if writeback {
			if err := p.Aspace.K2user(buf, fdsn); err != 0 {
				return int(err)
			}
		}

		// if we found a ready fd, we are done
		if rfds != 0 || !wait {
			return rfds
		}

		// otherwise, wait for a notification
		timedout, err := pm.Pm_wait(timeout)
		if err != 0 {
			return int(err)
		}
		if timedout {
			return 0
		}
	}
}

func sys_lseek(p *proc.Proc_t, fdn, off, whence int) int {
	fd, ok := p.Fd_get(fdn)
	if !ok {
		return int(-defs.EBADF)
	}

	ret, err := fd.Fops.Lseek(off, whence)
	if err != 0 {
		return int(err)
	}
	return ret
}

func sys_pipe2(p *proc.Proc_t, pipen, _flags int) int {
	rfp := fd.FD_READ
	wfp := fd.FD_WRITE

	flags := defs.Fdopt_t(_flags)
	var opts defs.Fdopt_t
	if flags&defs.O_NONBLOCK != 0 {
		opts |= defs.O_NONBLOCK
	}

	if flags&defs.O_CLOEXEC != 0 {
		rfp |= fd.FD_CLOEXEC
		wfp |= fd.FD_CLOEXEC
	}

	// if there is an error, pipe_t.op_reopen() will release the pipe
	// reservation.
	if !limits.Syslimit.Pipes.Take() {
		lhits++
		return int(-defs.ENOMEM)
	}

	pp := &pipe_t{lraise: true}
	pp.pipe_start()
	rops := &pipefops_t{pipe: pp, writer: false, options: opts}
	wops := &pipefops_t{pipe: pp, writer: true, options: opts}
	rpipe := &fd.Fd_t{Fops: rops}
	wpipe := &fd.Fd_t{Fops: wops}
	rfd, wfd, ok := p.Fd_insert2(rpipe, rfp, wpipe, wfp)
	if !ok {
		fd.Close_panic(rpipe)
		fd.Close_panic(wpipe)
		return int(-defs.EMFILE)
	}

	err := p.Aspace.Userwriten(pipen, 4, rfd)
	if err != 0 {
		goto bail
	}
	err = p.Aspace.Userwriten(pipen+4, 4, wfd)
	if err != 0 {
		goto bail
	}
	return 0

bail:
	err1 := sys.Sys_close(p, rfd)
	err2 := sys.Sys_close(p, wfd)
	if err1 != 0 || err2 != 0 {
		panic("must succeed")
	}
	return int(err)
}

type pipe_t struct {
	sync.Mutex
	cbuf    circbuf.Circbuf_t
	rcond   *sync.Cond
	wcond   *sync.Cond
	readers int
	writers int
	closed  bool
	pollers fdops.Pollers_t
	passfds passfd_t
	// if true, this pipe was allocated against the pipe limit; raise it on
	// termination.
	lraise bool
}

func (o *pipe_t) pipe_start() {
	pipesz := mem.PGSIZE
	o.cbuf.Cb_init(pipesz, mem.Physmem)
	o.readers, o.writers = 1, 1
	o.rcond = sync.NewCond(o)
	o.wcond = sync.NewCond(o)
}

func (o *pipe_t) op_write(src fdops.Userio_i, noblock bool) (int, defs.Err_t) {
	const pipe_buf = 4096
	need := src.Remain()
	if need > pipe_buf {
		if noblock {
			need = 1
		} else {
			need = pipe_buf
		}
	}
	o.Lock()
	for {
		if o.closed {
			o.Unlock()
			return 0, -defs.EBADF
		}
		if o.readers == 0 {
			o.Unlock()
			return 0, -defs.EPIPE
		}
		if o.cbuf.Left() >= need {
			break
		}
		if noblock {
			o.Unlock()
			return 0, -defs.EWOULDBLOCK
		}
		if err := proc.KillableWait(o.wcond); err != 0 {
			o.Unlock()
			return 0, err
		}
	}
	ret, err := o.cbuf.Copyin(src)
	if err != 0 {
		o.Unlock()
		return 0, err
	}
	o.rcond.Signal()
	o.pollers.Wakeready(fdops.R_READ)
	o.Unlock()

	return ret, 0
}

func (o *pipe_t) op_read(dst fdops.Userio_i, noblock bool) (int, defs.Err_t) {
	o.Lock()
	for {
		if o.closed {
			o.Unlock()
			return 0, -defs.EBADF
		}
		if o.writers == 0 || !o.cbuf.Empty() {
			break
		}
		if noblock {
			o.Unlock()
			return 0, -defs.EWOULDBLOCK
		}
		if err := proc.KillableWait(o.rcond); err != 0 {
			o.Unlock()
			return 0, err
		}
	}
	ret, err := o.cbuf.Copyout(dst)
	if err != 0 {
		o.Unlock()
		return 0, err
	}
	o.wcond.Signal()
	o.pollers.Wakeready(fdops.R_WRITE)
	o.Unlock()

	return ret, 0
}

func (o *pipe_t) op_poll(pm fdops.Pollmsg_t) (fdops.Ready_t, defs.Err_t) {
	o.Lock()

	if o.closed {
		o.Unlock()
		return 0, 0
	}

	var r fdops.Ready_t
	readable := false
	if !o.cbuf.Empty() || o.writers == 0 {
		readable = true
	}
	writeable := false
	if !o.cbuf.Full() || o.readers == 0 {
		writeable = true
	}
	if pm.Events&fdops.R_READ != 0 && readable {
		r |= fdops.R_READ
	}
	if pm.Events&fdops.R_HUP != 0 && o.writers == 0 {
		r |= fdops.R_HUP
	} else if pm.Events&fdops.R_WRITE != 0 && writeable {
		r |= fdops.R_WRITE
	}
	if r != 0 || !pm.Dowait {
		o.Unlock()
		return r, 0
	}
	err := o.pollers.Addpoller(&pm)
	o.Unlock()
	return 0, err
}

func (o *pipe_t) op_reopen(rd, wd int) defs.Err_t {
	o.Lock()
	if o.closed {
		o.Unlock()
		return -defs.EBADF
	}
	o.readers += rd
	o.writers += wd
	if o.writers == 0 {
		o.rcond.Broadcast()
	}
	if o.readers == 0 {
		o.wcond.Broadcast()
	}
	if o.readers == 0 && o.writers == 0 {
		o.closed = true
		o.cbuf.Cb_release()
		o.passfds.closeall()
		if o.lraise {
			limits.Syslimit.Pipes.Give()
		}
	}
	o.Unlock()
	return 0
}

func (o *pipe_t) op_fdadd(nfd *fd.Fd_t) defs.Err_t {
	o.Lock()
	defer o.Unlock()

	for !o.passfds.add(nfd) {
		if err := proc.KillableWait(o.wcond); err != 0 {
			return err
		}
	}
	return 0
}

func (o *pipe_t) op_fdtake() (*fd.Fd_t, bool) {
	o.Lock()
	defer o.Unlock()
	ret, ok := o.passfds.take()
	if !ok {
		return nil, false
	}
	o.wcond.Broadcast()
	return ret, true
}

type pipefops_t struct {
	pipe    *pipe_t
	options defs.Fdopt_t
	writer  bool
}

func (of *pipefops_t) Close() defs.Err_t {
	var ret defs.Err_t
	if of.writer {
		ret = of.pipe.op_reopen(0, -1)
	} else {
		ret = of.pipe.op_reopen(-1, 0)
	}
	return ret
}

func (of *pipefops_t) Fstat(st *stat.Stat_t) defs.Err_t {
	// linux and openbsd give same mode for all pipes
	st.Wdev(0)
	pipemode := uint(3 << 16)
	st.Wmode(pipemode)
	return 0
}

func (of *pipefops_t) Lseek(int, int) (int, defs.Err_t) {
	return 0, -defs.ESPIPE
}

func (of *pipefops_t) Mmapi(int, int, bool) ([]mem.Mmapinfo_t, defs.Err_t) {
	return nil, -defs.EINVAL
}

func (of *pipefops_t) Pathi() defs.Inum_t {
	panic("pipe cwd")
}

func (of *pipefops_t) Read(dst fdops.Userio_i) (int, defs.Err_t) {
	noblk := of.options&defs.O_NONBLOCK != 0
	return of.pipe.op_read(dst, noblk)
}

func (of *pipefops_t) Reopen() defs.Err_t {
	var ret defs.Err_t
	if of.writer {
		ret = of.pipe.op_reopen(0, 1)
	} else {
		ret = of.pipe.op_reopen(1, 0)
	}
	return ret
}

func (of *pipefops_t) Write(src fdops.Userio_i) (int, defs.Err_t) {
	noblk := of.options&defs.O_NONBLOCK != 0
	c := 0
	for c != src.Totalsz() {
		if !res.Resadd(bounds.Bounds(bounds.B_PIPEFOPS_T_WRITE)) {
			return c, -defs.ENOHEAP
		}
		ret, err := of.pipe.op_write(src, noblk)
		if noblk || err != 0 {
			return ret, err
		}
		c += ret
	}
	return c, 0
}

func (of *pipefops_t) Truncate(uint) defs.Err_t {
	return -defs.EINVAL
}

func (of *pipefops_t) Pread(fdops.Userio_i, int) (int, defs.Err_t) {
	return 0, -defs.ESPIPE
}

func (of *pipefops_t) Pwrite(fdops.Userio_i, int) (int, defs.Err_t) {
	return 0, -defs.ESPIPE
}

func (of *pipefops_t) Accept(fdops.Userio_i) (fdops.Fdops_i, int, defs.Err_t) {
	return nil, 0, -defs.ENOTSOCK
}

func (of *pipefops_t) Bind([]uint8) defs.Err_t {
	return -defs.ENOTSOCK
}

func (of *pipefops_t) Connect([]uint8) defs.Err_t {
	return -defs.ENOTSOCK
}

func (of *pipefops_t) Listen(int) (fdops.Fdops_i, defs.Err_t) {
	return nil, -defs.ENOTSOCK
}

func (of *pipefops_t) Sendmsg(fdops.Userio_i, []uint8, []uint8,
	int) (int, defs.Err_t) {
	return 0, -defs.ENOTSOCK
}

func (of *pipefops_t) Recvmsg(fdops.Userio_i, fdops.Userio_i,
	fdops.Userio_i, int) (int, int, int, defs.Msgfl_t, defs.Err_t) {
	return 0, 0, 0, 0, -defs.ENOTSOCK
}

func (of *pipefops_t) Pollone(pm fdops.Pollmsg_t) (fdops.Ready_t, defs.Err_t) {
	if of.writer {
		pm.Events &^= fdops.R_READ
	} else {
		pm.Events &^= fdops.R_WRITE
	}
	return of.pipe.op_poll(pm)
}

func (of *pipefops_t) Fcntl(cmd, opt int) int {
	switch cmd {
	case defs.F_GETFL:
		return int(of.options)
	case defs.F_SETFL:
		of.options = defs.Fdopt_t(opt)
		return 0
	default:
		panic("weird cmd")
	}
}

func (of *pipefops_t) Getsockopt(int, fdops.Userio_i, int) (int, defs.Err_t) {
	return 0, -defs.ENOTSOCK
}

func (of *pipefops_t) Setsockopt(int, int, fdops.Userio_i, int) defs.Err_t {
	return -defs.ENOTSOCK
}

func (of *pipefops_t) Shutdown(read, write bool) defs.Err_t {
	return -defs.ENOTCONN
}

func sys_rename(p *proc.Proc_t, oldn int, newn int) int {
	old, err1 := p.Aspace.Userstr(oldn, fs.NAME_MAX)
	new, err2 := p.Aspace.Userstr(newn, fs.NAME_MAX)
	if err1 != 0 {
		return int(err1)
	}
	if err2 != 0 {
		return int(err2)
	}
	err1 = badpath(old)
	err2 = badpath(new)
	if err1 != 0 {
		return int(err1)
	}
	if err2 != 0 {
		return int(err2)
	}
	err := thefs.Fs_rename(old, new, p.Cwd)
	return int(err)
}

func sys_mkdir(p *proc.Proc_t, pathn int, mode int) int {
	path, err := p.Aspace.Userstr(pathn, fs.NAME_MAX)
	if err != 0 {
		return int(err)
	}
	err = badpath(path)
	if err != 0 {
		return int(err)
	}
	err = thefs.Fs_mkdir(path, mode, p.Cwd)
	return int(err)
}

func sys_link(p *proc.Proc_t, oldn int, newn int) int {
	old, err1 := p.Aspace.Userstr(oldn, fs.NAME_MAX)
	new, err2 := p.Aspace.Userstr(newn, fs.NAME_MAX)
	if err1 != 0 {
		return int(err1)
	}
	if err2 != 0 {
		return int(err2)
	}
	err1 = badpath(old)
	err2 = badpath(new)
	if err1 != 0 {
		return int(err1)
	}
	if err2 != 0 {
		return int(err2)
	}
	err := thefs.Fs_link(old, new, p.Cwd)
	return int(err)
}

func sys_unlink(p *proc.Proc_t, pathn, isdiri int) int {
	path, err := p.Aspace.Userstr(pathn, fs.NAME_MAX)
	if err != 0 {
		return int(err)
	}
	err = badpath(path)
	if err != 0 {
		return int(err)
	}
	wantdir := isdiri != 0
	err = thefs.Fs_unlink(path, p.Cwd, wantdir)
	return int(err)
}

func sys_gettimeofday(p *proc.Proc_t, timevaln int) int {
	tvalsz := 16
	now := time.Now()
	buf := make([]uint8, tvalsz)
	us := int(now.UnixNano() / 1000)
	writen(buf, 8, 0, us/1e6)
	writen(buf, 8, 8, us%1e6)
	if err := p.Aspace.K2user(buf, timevaln); err != 0 {
		return int(err)
	}
	return 0
}

var _rlimits = map[int]uint{defs.RLIMIT_NOFILE: defs.RLIM_INFINITY}

func sys_getrlimit(p *proc.Proc_t, resn, rlpn int) int {
	var cur uint
	switch resn {
	case defs.RLIMIT_NOFILE:
		cur = p.Ulim.Nofile
	default:
		return int(-defs.EINVAL)
	}
	max := _rlimits[resn]
	err1 := p.Aspace.Userwriten(rlpn, 8, int(cur))
	err2 := p.Aspace.Userwriten(rlpn+8, 8, int(max))
	if err1 != 0 {
		return int(err1)
	}
	if err2 != 0 {
		return int(err2)
	}
	return 0
}

func sys_setrlimit(p *proc.Proc_t, resn, rlpn int) int {
	// XXX root can raise max
	_ncur, err := p.Aspace.Userreadn(rlpn, 8)
	if err != 0 {
		return int(err)
	}
	ncur := uint(_ncur)
	if ncur > _rlimits[resn] {
		return int(-defs.EINVAL)
	}
	switch resn {
	case defs.RLIMIT_NOFILE:
		p.Ulim.Nofile = ncur
	default:
		return int(-defs.EINVAL)
	}
	return 0
}

func sys_getrusage(p *proc.Proc_t, who, rusagep int) int {
	var ru []uint8
	if who == defs.RUSAGE_SELF {
		// user time is gathered at thread termination... report user
		// time as best as we can
		tmp := p.Atime

		p.Threadi.Lock()
		for tid := range p.Threadi.Notes {
			if tid == 0 {
			}
			val := 42
			// tid may not exist if the query for the time races
			// with a thread exiting.
			if val > 0 {
				tmp.Userns += int64(val)
			}
		}
		p.Threadi.Unlock()

		ru = tmp.To_rusage()
	} else if who == defs.RUSAGE_CHILDREN {
		ru = p.Catime.Fetch()
	} else {
		return int(-defs.EINVAL)
	}
	if err := p.Aspace.K2user(ru, rusagep); err != 0 {
		return int(err)
	}
	return int(-defs.ENOSYS)
}

func sys_mknod(p *proc.Proc_t, pathn, moden, devn int) int {
	path, err := p.Aspace.Userstr(pathn, fs.NAME_MAX)
	if err != 0 {
		return int(err)
	}

	err = badpath(path)
	if err != 0 {
		return int(err)
	}
	maj, min := defs.Unmkdev(uint(devn))
	fsf, err := thefs.Fs_open_inner(path, defs.O_CREAT, 0, p.Cwd, maj, min)
	if err != 0 {
		return int(err)
	}
	if thefs.Fs_close(fsf.Inum) != 0 {
		panic("must succeed")
	}
	return 0
}

func sys_sync(p *proc.Proc_t) int {
	return int(thefs.Fs_sync())
}

func sys_reboot(p *proc.Proc_t) int {
	// mov'ing to cr3 does not flush global pages. if, before loading the
	// zero page into cr3 below, there are just enough TLB entries to
	// dispatch a fault, but not enough to complete the fault handler, the
	// fault handler will recursively fault forever since it uses an IST
	// stack. therefore, flush the global pages too.
	pge := uintptr(1 << 7)
	runtime.Lcr4(runtime.Rcr4() &^ pge)
	// who needs ACPI?
	runtime.Lcr3(uintptr(mem.P_zeropg))
	// poof
	fmt.Printf("what?\n")
	return 0
}

func sys_nanosleep(p *proc.Proc_t, sleeptsn, remaintsn int) int {
	tot, _, err := p.Aspace.Usertimespec(sleeptsn)
	if err != 0 {
		return int(err)
	}
	tochan := time.After(tot)
	kn := &tinfo.Current().Killnaps
	select {
	case <-tochan:
		return 0
	case <-kn.Killch:
		if kn.Kerr == 0 {
			panic("no")
		}
		return int(kn.Kerr)
	}
}

func sys_getpid(p *proc.Proc_t, tid defs.Tid_t) int {
	return p.Pid
}

func sys_getppid(p *proc.Proc_t, tid defs.Tid_t) int {
	return p.Pwait.Pid
}

func sys_socket(p *proc.Proc_t, domain, typ, proto int) int {
	var opts defs.Fdopt_t
	if typ&defs.SOCK_NONBLOCK != 0 {
		opts |= defs.O_NONBLOCK
	}
	var clop int
	if typ&defs.SOCK_CLOEXEC != 0 {
		clop = fd.FD_CLOEXEC
	}

	var sfops fdops.Fdops_i
	switch {
	case domain == defs.AF_UNIX && typ&defs.SOCK_DGRAM != 0:
		if opts != 0 {
			panic("no imp")
		}
		sfops = &sudfops_t{open: 1}
	case domain == defs.AF_UNIX && typ&defs.SOCK_STREAM != 0:
		sfops = &susfops_t{options: opts}
	case domain == defs.AF_INET && typ&defs.SOCK_STREAM != 0:
		tfops := &bnet.Tcpfops_t{}
		tfops.Set(&bnet.Tcptcb_t{}, opts)
		sfops = tfops
	default:
		return int(-defs.EINVAL)
	}
	if !limits.Syslimit.Socks.Take() {
		lhits++
		return int(-defs.ENOMEM)
	}
	file := &fd.Fd_t{}
	file.Fops = sfops
	fdn, ok := p.Fd_insert(file, fd.FD_READ|fd.FD_WRITE|clop)
	if !ok {
		fd.Close_panic(file)
		limits.Syslimit.Socks.Give()
		return int(-defs.EMFILE)
	}
	return fdn
}

func sys_connect(p *proc.Proc_t, fdn, sockaddrn, socklen int) int {
	fd, ok := p.Fd_get(fdn)
	if !ok {
		return int(-defs.EBADF)
	}

	// copy sockaddr to kernel space to avoid races
	sabuf, err := copysockaddr(p, sockaddrn, socklen)
	if err != 0 {
		return int(err)
	}
	err = fd.Fops.Connect(sabuf)
	return int(err)
}

func sys_accept(p *proc.Proc_t, fdn, sockaddrn, socklenn int) int {
	f, ok := p.Fd_get(fdn)
	if !ok {
		return int(-defs.EBADF)
	}
	var sl int
	if socklenn != 0 {
		l, err := p.Aspace.Userreadn(socklenn, 8)
		if err != 0 {
			return int(err)
		}
		if l < 0 {
			return int(-defs.EFAULT)
		}
		sl = l
	}
	fromsa := p.Aspace.Mkuserbuf(sockaddrn, sl)
	newfops, fromlen, err := f.Fops.Accept(fromsa)
	//proc.Ubpool.Put(fromsa)
	if err != 0 {
		return int(err)
	}
	if fromlen != 0 {
		if err := p.Aspace.Userwriten(socklenn, 8, fromlen); err != 0 {
			return int(err)
		}
	}
	newfd := &fd.Fd_t{Fops: newfops}
	ret, ok := p.Fd_insert(newfd, fd.FD_READ|fd.FD_WRITE)
	if !ok {
		fd.Close_panic(newfd)
		return int(-defs.EMFILE)
	}
	return ret
}

func copysockaddr(p *proc.Proc_t, san, sl int) ([]uint8, defs.Err_t) {
	if sl == 0 {
		return nil, 0
	}
	if sl < 0 {
		return nil, -defs.EFAULT
	}
	maxsl := 256
	if sl >= maxsl {
		return nil, -defs.ENOTSOCK
	}
	ub := p.Aspace.Mkuserbuf(san, sl)
	sabuf := make([]uint8, sl)
	_, err := ub.Uioread(sabuf)
	//proc.Ubpool.Put(ub)
	if err != 0 {
		return nil, err
	}
	return sabuf, 0
}

func sys_sendto(p *proc.Proc_t, fdn, bufn, flaglen, sockaddrn, socklen int) int {
	fd, err := _fd_write(p, fdn)
	if err != 0 {
		return int(err)
	}
	flags := int(uint(uint32(flaglen)))
	if flags != 0 {
		panic("no imp")
	}
	buflen := int(uint(flaglen) >> 32)
	if buflen < 0 {
		return int(-defs.EFAULT)
	}

	// copy sockaddr to kernel space to avoid races
	sabuf, err := copysockaddr(p, sockaddrn, socklen)
	if err != 0 {
		return int(err)
	}

	buf := p.Aspace.Mkuserbuf(bufn, buflen)
	ret, err := fd.Fops.Sendmsg(buf, sabuf, nil, flags)
	//proc.Ubpool.Put(buf)
	if err != 0 {
		return int(err)
	}
	return ret
}

func sys_recvfrom(p *proc.Proc_t, fdn, bufn, flaglen, sockaddrn,
	socklenn int) int {
	fd, err := _fd_read(p, fdn)
	if err != 0 {
		return int(err)
	}
	flags := uint(uint32(flaglen))
	if flags != 0 {
		panic("no imp")
	}
	buflen := int(uint(flaglen) >> 32)
	buf := p.Aspace.Mkuserbuf(bufn, buflen)

	// is the from address requested?
	var salen int
	if socklenn != 0 {
		l, err := p.Aspace.Userreadn(socklenn, 8)
		if err != 0 {
			return int(err)
		}
		salen = l
		if salen < 0 {
			return int(-defs.EFAULT)
		}
	}
	fromsa := p.Aspace.Mkuserbuf(sockaddrn, salen)
	ret, addrlen, _, _, err := fd.Fops.Recvmsg(buf, fromsa, zeroubuf, 0)
	//proc.Ubpool.Put(buf)
	//proc.Ubpool.Put(fromsa)
	if err != 0 {
		return int(err)
	}
	// write new socket size to user space
	if addrlen > 0 {
		if err := p.Aspace.Userwriten(socklenn, 8, addrlen); err != 0 {
			return int(err)
		}
	}
	return ret
}

func sys_recvmsg(p *proc.Proc_t, fdn, _msgn, _flags int) int {
	if _flags != 0 {
		panic("no imp")
	}
	fd, err := _fd_read(p, fdn)
	if err != 0 {
		return int(err)
	}
	// maybe copy the msghdr to kernel space?
	msgn := uint(_msgn)
	iovn, err1 := p.Aspace.Userreadn(int(msgn+2*8), 8)
	niov, err2 := p.Aspace.Userreadn(int(msgn+3*8), 4)
	cmsgl, err3 := p.Aspace.Userreadn(int(msgn+5*8), 8)
	salen, err4 := p.Aspace.Userreadn(int(msgn+1*8), 8)
	if err1 != 0 {
		return int(err1)
	}
	if err2 != 0 {
		return int(err2)
	}
	if err3 != 0 {
		return int(err3)
	}
	if err4 != 0 {
		return int(err4)
	}

	var saddr fdops.Userio_i
	saddr = zeroubuf
	if salen > 0 {
		saddrn, err := p.Aspace.Userreadn(int(msgn+0*8), 8)
		if err != 0 {
			return int(err)
		}
		ub := p.Aspace.Mkuserbuf(saddrn, salen)
		saddr = ub
	}
	var cmsg fdops.Userio_i
	cmsg = zeroubuf
	if cmsgl > 0 {
		cmsgn, err := p.Aspace.Userreadn(int(msgn+4*8), 8)
		if err != 0 {
			return int(err)
		}
		ub := p.Aspace.Mkuserbuf(cmsgn, cmsgl)
		cmsg = ub
	}

	iov := &vm.Useriovec_t{}
	err = iov.Iov_init(&p.Aspace, uint(iovn), niov)
	if err != 0 {
		return int(err)
	}

	ret, sawr, cmwr, msgfl, err := fd.Fops.Recvmsg(iov, saddr,
		cmsg, 0)
	if err != 0 {
		return int(err)
	}
	// write size of socket address, ancillary data, and msg flags back to
	// user space
	if err := p.Aspace.Userwriten(int(msgn+28), 4, int(msgfl)); err != 0 {
		return int(err)
	}
	if saddr.Totalsz() != 0 {
		if err := p.Aspace.Userwriten(int(msgn+1*8), 8, sawr); err != 0 {
			return int(err)
		}
	}
	if cmsg.Totalsz() != 0 {
		if err := p.Aspace.Userwriten(int(msgn+5*8), 8, cmwr); err != 0 {
			return int(err)
		}
	}
	return ret
}

func sys_sendmsg(p *proc.Proc_t, fdn, _msgn, _flags int) int {
	if _flags != 0 {
		panic("no imp")
	}
	fd, err := _fd_write(p, fdn)
	if err != 0 {
		return int(err)
	}
	// maybe copy the msghdr to kernel space?
	msgn := uint(_msgn)
	iovn, err1 := p.Aspace.Userreadn(int(msgn+2*8), 8)
	niov, err2 := p.Aspace.Userreadn(int(msgn+3*8), 8)
	cmsgl, err3 := p.Aspace.Userreadn(int(msgn+5*8), 8)
	salen, err4 := p.Aspace.Userreadn(int(msgn+1*8), 8)
	if err1 != 0 {
		return int(err1)
	}
	if err2 != 0 {
		return int(err2)
	}
	if err3 != 0 {
		return int(err3)
	}
	if err4 != 0 {
		return int(err4)
	}

	// copy to address and ancillary data to kernel space
	var saddr []uint8
	if salen > 0 {
		if salen > 64 {
			return int(-defs.EINVAL)
		}
		saddrva, err := p.Aspace.Userreadn(int(msgn+0*8), 8)
		if err != 0 {
			return int(err)
		}
		saddr = make([]uint8, salen)
		ub := p.Aspace.Mkuserbuf(saddrva, salen)
		did, err := ub.Uioread(saddr)
		if err != 0 {
			return int(err)
		}
		if did != salen {
			panic("how")
		}
	}
	var cmsg []uint8
	if cmsgl > 0 {
		if cmsgl > 256 {
			return int(-defs.EINVAL)
		}
		cmsgva, err := p.Aspace.Userreadn(int(msgn+4*8), 8)
		if err != 0 {
			return int(err)
		}
		cmsg = make([]uint8, cmsgl)
		ub := p.Aspace.Mkuserbuf(cmsgva, cmsgl)
		did, err := ub.Uioread(cmsg)
		if err != 0 {
			return int(err)
		}
		if did != cmsgl {
			panic("how")
		}
	}
	iov := &vm.Useriovec_t{}
	err = iov.Iov_init(&p.Aspace, uint(iovn), niov)
	if err != 0 {
		return int(err)
	}
	ret, err := fd.Fops.Sendmsg(iov, saddr, cmsg, 0)
	if err != 0 {
		return int(err)
	}
	return ret
}

func sys_socketpair(p *proc.Proc_t, domain, typ, proto int, sockn int) int {
	var opts defs.Fdopt_t
	if typ&defs.SOCK_NONBLOCK != 0 {
		opts |= defs.O_NONBLOCK
	}
	var clop int
	if typ&defs.SOCK_CLOEXEC != 0 {
		clop = fd.FD_CLOEXEC
	}

	mask := defs.SOCK_STREAM | defs.SOCK_DGRAM
	if typ&mask == 0 || typ&mask == mask {
		return int(-defs.EINVAL)
	}

	if !limits.Syslimit.Socks.Take() {
		return int(-defs.ENOMEM)
	}

	var sfops1, sfops2 fdops.Fdops_i
	var err defs.Err_t
	switch {
	case domain == defs.AF_UNIX && typ&defs.SOCK_STREAM != 0:
		sfops1, sfops2, err = _suspair(opts)
	default:
		panic("no imp")
	}

	if err != 0 {
		limits.Syslimit.Socks.Give()
		return int(err)
	}

	fd1 := &fd.Fd_t{}
	fd1.Fops = sfops1
	fd2 := &fd.Fd_t{}
	fd2.Fops = sfops2
	perms := fd.FD_READ | fd.FD_WRITE | clop
	fdn1, fdn2, ok := p.Fd_insert2(fd1, perms, fd2, perms)
	if !ok {
		fd.Close_panic(fd1)
		fd.Close_panic(fd2)
		return int(-defs.EMFILE)
	}
	if err1, err2 := p.Aspace.Userwriten(sockn, 4, fdn1), p.Aspace.Userwriten(sockn+4, 4, fdn2); err1 != 0 || err2 != 0 {
		if sys.Sys_close(p, fdn1) != 0 || sys.Sys_close(p, fdn2) != 0 {
			panic("must succeed")
		}
		if err1 == 0 {
			err1 = err2
		}
		return int(err1)
	}
	return 0
}

func _suspair(opts defs.Fdopt_t) (fdops.Fdops_i, fdops.Fdops_i, defs.Err_t) {
	pipe1 := &pipe_t{}
	pipe2 := &pipe_t{}
	pipe1.pipe_start()
	pipe2.pipe_start()

	p1r := &pipefops_t{pipe: pipe1, options: opts}
	p1w := &pipefops_t{pipe: pipe2, writer: true, options: opts}

	p2r := &pipefops_t{pipe: pipe2, options: opts}
	p2w := &pipefops_t{pipe: pipe1, writer: true, options: opts}

	sfops1 := &susfops_t{pipein: p1r, pipeout: p1w, options: opts}
	sfops2 := &susfops_t{pipein: p2r, pipeout: p2w, options: opts}
	sfops1.conn, sfops2.conn = true, true
	return sfops1, sfops2, 0
}

func sys_shutdown(p *proc.Proc_t, fdn, how int) int {
	fd, ok := p.Fd_get(fdn)
	if !ok {
		return int(-defs.EBADF)
	}
	var rdone, wdone bool
	if how&defs.SHUT_WR != 0 {
		wdone = true
	}
	if how&defs.SHUT_RD != 0 {
		rdone = true
	}
	return int(fd.Fops.Shutdown(rdone, wdone))
}

func sys_bind(p *proc.Proc_t, fdn, sockaddrn, socklen int) int {
	fd, ok := p.Fd_get(fdn)
	if !ok {
		return int(-defs.EBADF)
	}

	sabuf, err := copysockaddr(p, sockaddrn, socklen)
	if err != 0 {
		return int(err)
	}
	r := fd.Fops.Bind(sabuf)
	return int(r)
}

type sudfops_t struct {
	// this lock protects open and bound; bud has its own lock
	sync.Mutex
	bud   *bud_t
	open  int
	bound bool
}

func (sf *sudfops_t) Close() defs.Err_t {
	// XXX use new method
	sf.Lock()
	sf.open--
	if sf.open < 0 {
		panic("negative ref count")
	}
	term := sf.open == 0
	if term {
		if sf.bound {
			sf.bud.bud_close()
			sf.bound = false
			sf.bud = nil
		}
		limits.Syslimit.Socks.Give()
	}
	sf.Unlock()
	return 0
}

func (sf *sudfops_t) Fstat(s *stat.Stat_t) defs.Err_t {
	panic("no imp")
}

func (sf *sudfops_t) Mmapi(int, int, bool) ([]mem.Mmapinfo_t, defs.Err_t) {
	return nil, -defs.EINVAL
}

func (sf *sudfops_t) Pathi() defs.Inum_t {
	panic("cwd socket?")
}

func (sf *sudfops_t) Read(dst fdops.Userio_i) (int, defs.Err_t) {
	return 0, -defs.EBADF
}

func (sf *sudfops_t) Reopen() defs.Err_t {
	sf.Lock()
	sf.open++
	sf.Unlock()
	return 0
}

func (sf *sudfops_t) Write(fdops.Userio_i) (int, defs.Err_t) {
	return 0, -defs.EBADF
}

func (sf *sudfops_t) Truncate(newlen uint) defs.Err_t {
	return -defs.EINVAL
}

func (sf *sudfops_t) Pread(dst fdops.Userio_i, offset int) (int, defs.Err_t) {
	return 0, -defs.ESPIPE
}

func (sf *sudfops_t) Pwrite(src fdops.Userio_i, offset int) (int, defs.Err_t) {
	return 0, -defs.ESPIPE
}

func (sf *sudfops_t) Lseek(int, int) (int, defs.Err_t) {
	return 0, -defs.ESPIPE
}

// trims trailing nulls from slice
func slicetostr(buf []uint8) string {
	end := 0
	for i := range buf {
		end = i
		if buf[i] == 0 {
			break
		}
	}
	return string(buf[:end])
}

func (sf *sudfops_t) Accept(fdops.Userio_i) (fdops.Fdops_i, int, defs.Err_t) {
	return nil, 0, -defs.EINVAL
}

func (sf *sudfops_t) Bind(sa []uint8) defs.Err_t {
	sf.Lock()
	defer sf.Unlock()

	if sf.bound {
		return -defs.EINVAL
	}

	poff := 2
	path := ustr.MkUstrSlice(sa[poff:])
	// try to create the specified file as a special device
	bid := allbuds.bud_id_new()
	fsf, err := thefs.Fs_open_inner(path, defs.O_CREAT|defs.O_EXCL, 0, proc.CurrentProc().Cwd, defs.D_SUD, int(bid))
	if err != 0 {
		return err
	}
	inum := fsf.Inum
	bud := allbuds.bud_new(bid, path, inum)
	if thefs.Fs_close(fsf.Inum) != 0 {
		panic("must succeed")
	}
	sf.bud = bud
	sf.bound = true
	return 0
}

func (sf *sudfops_t) Connect(sabuf []uint8) defs.Err_t {
	return -defs.EINVAL
}

func (sf *sudfops_t) Listen(backlog int) (fdops.Fdops_i, defs.Err_t) {
	return nil, -defs.EINVAL
}

func (sf *sudfops_t) Sendmsg(src fdops.Userio_i, sa []uint8,
	cmsg []uint8, flags int) (int, defs.Err_t) {
	if len(cmsg) != 0 || flags != 0 {
		panic("no imp")
	}
	poff := 2
	if len(sa) <= poff {
		return 0, -defs.EINVAL
	}
	st := &stat.Stat_t{}
	path := ustr.MkUstrSlice(sa[poff:])

	err := thefs.Fs_stat(path, st, proc.CurrentProc().Cwd)
	if err != 0 {
		return 0, err
	}
	maj, min := defs.Unmkdev(st.Rdev())
	if maj != defs.D_SUD {
		return 0, -defs.ECONNREFUSED
	}
	ino := st.Rino()

	bid := budid_t(min)
	bud, ok := allbuds.bud_lookup(bid, defs.Inum_t(ino))
	if !ok {
		return 0, -defs.ECONNREFUSED
	}

	var bp ustr.Ustr
	sf.Lock()
	if sf.bound {
		bp = sf.bud.bpath
	}
	sf.Unlock()

	did, err := bud.bud_in(src, bp, cmsg)
	if err != 0 {
		return 0, err
	}
	return did, 0
}

func (sf *sudfops_t) Recvmsg(dst fdops.Userio_i,
	fromsa fdops.Userio_i, cmsg fdops.Userio_i, flags int) (int, int, int, defs.Msgfl_t, defs.Err_t) {
	if cmsg.Totalsz() != 0 || flags != 0 {
		panic("no imp")
	}

	sf.Lock()
	defer sf.Unlock()

	// XXX what is recv'ing on an unbound unix datagram socket supposed to
	// do? openbsd and linux seem to block forever.
	if !sf.bound {
		return 0, 0, 0, 0, -defs.ECONNREFUSED
	}
	bud := sf.bud

	datadid, addrdid, ancdid, msgfl, err := bud.bud_out(dst, fromsa, cmsg)
	if err != 0 {
		return 0, 0, 0, 0, err
	}
	return datadid, addrdid, ancdid, msgfl, 0
}

func (sf *sudfops_t) Pollone(pm fdops.Pollmsg_t) (fdops.Ready_t, defs.Err_t) {
	sf.Lock()
	defer sf.Unlock()

	if !sf.bound {
		return pm.Events & fdops.R_ERROR, 0
	}
	r, err := sf.bud.bud_poll(pm)
	return r, err
}

func (sf *sudfops_t) Fcntl(cmd, opt int) int {
	return int(-defs.ENOSYS)
}

func (sf *sudfops_t) Getsockopt(opt int, bufarg fdops.Userio_i,
	intarg int) (int, defs.Err_t) {
	return 0, -defs.EOPNOTSUPP
}

func (sf *sudfops_t) Setsockopt(int, int, fdops.Userio_i, int) defs.Err_t {
	return -defs.EOPNOTSUPP
}

func (sf *sudfops_t) Shutdown(read, write bool) defs.Err_t {
	return -defs.ENOTSOCK
}

type budid_t int

var allbuds = allbud_t{m: make(map[budkey_t]*bud_t)}

// buds are indexed by bid and inode number in order to detect stale socket
// files that happen to have the same bid.
type budkey_t struct {
	bid  budid_t
	priv defs.Inum_t
}

type allbud_t struct {
	// leaf lock
	sync.Mutex
	m       map[budkey_t]*bud_t
	nextbid budid_t
}

func (ab *allbud_t) bud_lookup(bid budid_t, fpriv defs.Inum_t) (*bud_t, bool) {
	key := budkey_t{bid, fpriv}

	ab.Lock()
	bud, ok := ab.m[key]
	ab.Unlock()

	return bud, ok
}

func (ab *allbud_t) bud_id_new() budid_t {
	ab.Lock()
	ret := ab.nextbid
	ab.nextbid++
	ab.Unlock()
	return ret
}

func (ab *allbud_t) bud_new(bid budid_t, budpath ustr.Ustr, fpriv defs.Inum_t) *bud_t {
	ret := &bud_t{}
	ret.bud_init(bid, budpath, fpriv)

	key := budkey_t{bid, fpriv}
	ab.Lock()
	if _, ok := ab.m[key]; ok {
		panic("bud exists")
	}
	ab.m[key] = ret
	ab.Unlock()
	return ret
}

func (ab *allbud_t) bud_del(bid budid_t, fpriv defs.Inum_t) {
	key := budkey_t{bid, fpriv}
	ab.Lock()
	if _, ok := ab.m[key]; !ok {
		panic("no such bud")
	}
	delete(ab.m, key)
	ab.Unlock()
}

type dgram_t struct {
	from ustr.Ustr
	sz   int
}

// a circular buffer for datagrams and their source addresses
type dgrambuf_t struct {
	cbuf   circbuf.Circbuf_t
	dgrams []dgram_t
	// add dgrams at head, remove from tail
	head uint
	tail uint
}

func (db *dgrambuf_t) dg_init(sz int) {
	db.cbuf.Cb_init(sz, mem.Physmem)
	// assume that messages are at least 10 bytes
	db.dgrams = make([]dgram_t, sz/10)
	db.head, db.tail = 0, 0
}

// returns true if there is enough buffers to hold a datagram of size sz
func (db *dgrambuf_t) _canhold(sz int) bool {
	if (db.head-db.tail) == uint(len(db.dgrams)) ||
		db.cbuf.Left() < sz {
		return false
	}
	return true
}

func (db *dgrambuf_t) _havedgram() bool {
	return db.head != db.tail
}

func (db *dgrambuf_t) copyin(src fdops.Userio_i, from ustr.Ustr) (int, defs.Err_t) {
	// is there a free source address slot and buffer space?
	if !db._canhold(src.Totalsz()) {
		panic("should have blocked")
	}
	did, err := db.cbuf.Copyin(src)
	if err != 0 {
		return 0, err
	}
	slot := &db.dgrams[db.head%uint(len(db.dgrams))]
	db.head++
	slot.from = from
	slot.sz = did
	return did, 0
}

func (db *dgrambuf_t) copyout(dst, fromsa, cmsg fdops.Userio_i) (int, int, defs.Err_t) {
	if cmsg.Totalsz() != 0 {
		panic("no imp")
	}
	if db.head == db.tail {
		panic("should have blocked")
	}
	slot := &db.dgrams[db.tail%uint(len(db.dgrams))]
	sz := slot.sz
	if sz == 0 {
		panic("huh?")
	}
	var fdid int
	if fromsa.Totalsz() != 0 {
		fsaddr := _sockaddr_un(slot.from)
		var err defs.Err_t
		fdid, err = fromsa.Uiowrite(fsaddr)
		if err != 0 {
			return 0, 0, err
		}
	}
	did, err := db.cbuf.Copyout_n(dst, sz)
	if err != 0 {
		return 0, 0, err
	}
	// commit tail
	db.tail++
	return did, fdid, 0
}

func (db *dgrambuf_t) dg_release() {
	db.cbuf.Cb_release()
}

// convert bound socket path to struct sockaddr_un
func _sockaddr_un(budpath ustr.Ustr) []uint8 {
	ret := make([]uint8, 2, 16)
	// len
	writen(ret, 1, 0, len(budpath))
	// family
	writen(ret, 1, 1, defs.AF_UNIX)
	// path
	ret = append(ret, budpath...)
	ret = append(ret, 0)
	return ret
}

// a type for bound UNIX datagram sockets
type bud_t struct {
	sync.Mutex
	bid     budid_t
	fpriv   defs.Inum_t
	dbuf    dgrambuf_t
	pollers fdops.Pollers_t
	cond    *sync.Cond
	closed  bool
	bpath   ustr.Ustr
}

func (bud *bud_t) bud_init(bid budid_t, bpath ustr.Ustr, priv defs.Inum_t) {
	bud.bid = bid
	bud.fpriv = priv
	bud.bpath = bpath
	bud.dbuf.dg_init(512)
	bud.cond = sync.NewCond(bud)
}

func (bud *bud_t) _rready() {
	bud.cond.Broadcast()
	bud.pollers.Wakeready(fdops.R_READ)
}

func (bud *bud_t) _wready() {
	bud.cond.Broadcast()
	bud.pollers.Wakeready(fdops.R_WRITE)
}

// returns number of bytes written and error
func (bud *bud_t) bud_in(src fdops.Userio_i, from ustr.Ustr, cmsg []uint8) (int, defs.Err_t) {
	if len(cmsg) != 0 {
		panic("no imp")
	}
	need := src.Totalsz()
	bud.Lock()
	for {
		if bud.closed {
			bud.Unlock()
			return 0, -defs.EBADF
		}
		if bud.dbuf._canhold(need) || bud.closed {
			break
		}
		if err := proc.KillableWait(bud.cond); err != 0 {
			bud.Unlock()
			return 0, err
		}
	}
	did, err := bud.dbuf.copyin(src, from)
	bud._rready()
	bud.Unlock()
	return did, err
}

// returns number of bytes written of data, socket address, ancillary data, and
// ancillary message flags...
func (bud *bud_t) bud_out(dst, fromsa, cmsg fdops.Userio_i) (int, int, int,
	defs.Msgfl_t, defs.Err_t) {
	if cmsg.Totalsz() != 0 {
		panic("no imp")
	}
	bud.Lock()
	for {
		if bud.closed {
			bud.Unlock()
			return 0, 0, 0, 0, -defs.EBADF
		}
		if bud.dbuf._havedgram() {
			break
		}
		if err := proc.KillableWait(bud.cond); err != 0 {
			bud.Unlock()
			return 0, 0, 0, 0, err
		}
	}
	ddid, fdid, err := bud.dbuf.copyout(dst, fromsa, cmsg)
	bud._wready()
	bud.Unlock()
	return ddid, fdid, 0, 0, err
}

func (bud *bud_t) bud_poll(pm fdops.Pollmsg_t) (fdops.Ready_t, defs.Err_t) {
	var ret fdops.Ready_t
	var err defs.Err_t
	bud.Lock()
	if bud.closed {
		goto out
	}
	if pm.Events&fdops.R_READ != 0 && bud.dbuf._havedgram() {
		ret |= fdops.R_READ
	}
	if pm.Events&fdops.R_WRITE != 0 && bud.dbuf._canhold(32) {
		ret |= fdops.R_WRITE
	}
	if ret == 0 && pm.Dowait {
		err = bud.pollers.Addpoller(&pm)
	}
out:
	bud.Unlock()
	return ret, err
}

// the bud is closed; wake up any waiting threads
func (bud *bud_t) bud_close() {
	bud.Lock()
	bud.closed = true
	bud.cond.Broadcast()
	bud.pollers.Wakeready(fdops.R_READ | fdops.R_WRITE | fdops.R_ERROR)
	bid := bud.bid
	fpriv := bud.fpriv
	bud.dbuf.dg_release()
	bud.Unlock()

	allbuds.bud_del(bid, fpriv)
}

type susfops_t struct {
	pipein  *pipefops_t
	pipeout *pipefops_t
	bl      sync.Mutex
	conn    bool
	bound   bool
	lstn    bool
	myaddr  ustr.Ustr
	mysid   int
	options defs.Fdopt_t
}

func (sus *susfops_t) Close() defs.Err_t {
	if !sus.conn {
		return 0
	}
	err1 := sus.pipein.Close()
	err2 := sus.pipeout.Close()
	if err1 != 0 {
		return err1
	}
	// XXX
	sus.pipein.pipe.Lock()
	term := sus.pipein.pipe.closed
	sus.pipein.pipe.Unlock()
	if term {
		limits.Syslimit.Socks.Give()
	}
	return err2
}

func (sus *susfops_t) Fstat(*stat.Stat_t) defs.Err_t {
	panic("no imp")
}

func (sus *susfops_t) Lseek(int, int) (int, defs.Err_t) {
	return 0, -defs.ESPIPE
}

func (sus *susfops_t) Mmapi(int, int, bool) ([]mem.Mmapinfo_t, defs.Err_t) {
	return nil, -defs.ENODEV
}

func (sus *susfops_t) Pathi() defs.Inum_t {
	panic("unix stream cwd?")
}

func (sus *susfops_t) Read(dst fdops.Userio_i) (int, defs.Err_t) {
	read, _, _, _, err := sus.Recvmsg(dst, zeroubuf, zeroubuf, 0)
	return read, err
}

func (sus *susfops_t) Reopen() defs.Err_t {
	if !sus.conn {
		return 0
	}
	err1 := sus.pipein.Reopen()
	err2 := sus.pipeout.Reopen()
	if err1 != 0 {
		return err1
	}
	return err2
}

func (sus *susfops_t) Write(src fdops.Userio_i) (int, defs.Err_t) {
	wrote, err := sus.Sendmsg(src, nil, nil, 0)
	if err == -defs.EPIPE {
		err = -defs.ECONNRESET
	}
	return wrote, err
}

func (sus *susfops_t) Truncate(newlen uint) defs.Err_t {
	return -defs.EINVAL
}

func (sus *susfops_t) Pread(dst fdops.Userio_i, offset int) (int, defs.Err_t) {
	return 0, -defs.ESPIPE
}

func (sus *susfops_t) Pwrite(src fdops.Userio_i, offset int) (int, defs.Err_t) {
	return 0, -defs.ESPIPE
}

func (sus *susfops_t) Accept(fdops.Userio_i) (fdops.Fdops_i, int, defs.Err_t) {
	return nil, 0, -defs.EINVAL
}

func (sus *susfops_t) Bind(saddr []uint8) defs.Err_t {
	sus.bl.Lock()
	defer sus.bl.Unlock()

	if sus.bound {
		return -defs.EINVAL
	}
	poff := 2
	path := ustr.MkUstrSlice(saddr[poff:])
	sid := susid_new()

	// create special file
	fsf, err := thefs.Fs_open_inner(path, defs.O_CREAT|defs.O_EXCL, 0, proc.CurrentProc().Cwd, defs.D_SUS, sid)
	if err != 0 {
		return err
	}
	if thefs.Fs_close(fsf.Inum) != 0 {
		panic("must succeed")
	}
	sus.myaddr = path
	sus.mysid = sid
	sus.bound = true
	return 0
}

func (sus *susfops_t) Connect(saddr []uint8) defs.Err_t {
	sus.bl.Lock()
	defer sus.bl.Unlock()

	if sus.conn {
		return -defs.EISCONN
	}
	poff := 2
	path := ustr.MkUstrSlice(saddr[poff:])

	// lookup sid
	st := &stat.Stat_t{}
	err := thefs.Fs_stat(path, st, proc.CurrentProc().Cwd)
	if err != 0 {
		return err
	}
	maj, min := defs.Unmkdev(st.Rdev())
	if maj != defs.D_SUS {
		return -defs.ECONNREFUSED
	}
	sid := min

	allsusl.Lock()
	susl, ok := allsusl.m[sid]
	allsusl.Unlock()
	if !ok {
		return -defs.ECONNREFUSED
	}

	pipein := &pipe_t{}
	pipein.pipe_start()

	pipeout, err := susl.connectwait(pipein)
	if err != 0 {
		return err
	}

	sus.pipein = &pipefops_t{pipe: pipein, options: sus.options}
	sus.pipeout = &pipefops_t{pipe: pipeout, writer: true, options: sus.options}
	sus.conn = true
	return 0
}

func (sus *susfops_t) Listen(backlog int) (fdops.Fdops_i, defs.Err_t) {
	sus.bl.Lock()
	defer sus.bl.Unlock()

	if sus.conn {
		return nil, -defs.EISCONN
	}
	if !sus.bound {
		return nil, -defs.EINVAL
	}
	if sus.lstn {
		return nil, -defs.EINVAL
	}
	sus.lstn = true

	// create a listening socket
	susl := &susl_t{}
	susl.susl_start(sus.mysid, backlog)
	newsock := &suslfops_t{susl: susl, myaddr: sus.myaddr,
		options: sus.options}
	allsusl.Lock()
	// XXXPANIC
	if _, ok := allsusl.m[sus.mysid]; ok {
		panic("susl exists")
	}
	allsusl.m[sus.mysid] = susl
	allsusl.Unlock()

	return newsock, 0
}

func (sus *susfops_t) Sendmsg(src fdops.Userio_i, toaddr []uint8,
	cmsg []uint8, flags int) (int, defs.Err_t) {
	if !sus.conn {
		return 0, -defs.ENOTCONN
	}
	if toaddr != nil {
		return 0, -defs.EISCONN
	}

	if len(cmsg) > 0 {
		scmsz := 16 + 8
		if len(cmsg) < scmsz {
			return 0, -defs.EINVAL
		}
		// allow fd sending
		cmsg_len := readn(cmsg, 8, 0)
		cmsg_level := readn(cmsg, 4, 8)
		cmsg_type := readn(cmsg, 4, 12)
		scm_rights := 1
		if cmsg_len != scmsz || cmsg_level != scm_rights ||
			cmsg_type != defs.SOL_SOCKET {
			return 0, -defs.EINVAL
		}
		chdrsz := 16
		fdn := readn(cmsg, 4, chdrsz)
		ofd, ok := proc.CurrentProc().Fd_get(fdn)
		if !ok {
			return 0, -defs.EBADF
		}
		nfd, err := fd.Copyfd(ofd)
		if err != 0 {
			return 0, err
		}
		err = sus.pipeout.pipe.op_fdadd(nfd)
		if err != 0 {
			return 0, err
		}
	}

	return sus.pipeout.Write(src)
}

func (sus *susfops_t) _fdrecv(cmsg fdops.Userio_i,
	fl defs.Msgfl_t) (int, defs.Msgfl_t, defs.Err_t) {
	scmsz := 16 + 8
	if cmsg.Totalsz() < scmsz {
		return 0, fl, 0
	}
	nfd, ok := sus.pipein.pipe.op_fdtake()
	if !ok {
		return 0, fl, 0
	}
	nfdn, ok := proc.CurrentProc().Fd_insert(nfd, nfd.Perms)
	if !ok {
		fd.Close_panic(nfd)
		return 0, fl, -defs.EMFILE
	}
	buf := make([]uint8, scmsz)
	writen(buf, 8, 0, scmsz)
	writen(buf, 4, 8, defs.SOL_SOCKET)
	scm_rights := 1
	writen(buf, 4, 12, scm_rights)
	writen(buf, 4, 16, nfdn)
	l, err := cmsg.Uiowrite(buf)
	if err != 0 {
		return 0, fl, err
	}
	if l != scmsz {
		panic("how")
	}
	return scmsz, fl, 0
}

func (sus *susfops_t) Recvmsg(dst fdops.Userio_i, fromsa fdops.Userio_i,
	cmsg fdops.Userio_i, flags int) (int, int, int, defs.Msgfl_t, defs.Err_t) {
	if !sus.conn {
		return 0, 0, 0, 0, -defs.ENOTCONN
	}

	ret, err := sus.pipein.Read(dst)
	if err != 0 {
		return 0, 0, 0, 0, err
	}
	cmsglen, msgfl, err := sus._fdrecv(cmsg, 0)
	return ret, 0, cmsglen, msgfl, err
}

func (sus *susfops_t) Pollone(pm fdops.Pollmsg_t) (fdops.Ready_t, defs.Err_t) {
	if !sus.conn {
		return pm.Events & fdops.R_ERROR, 0
	}

	// pipefops_t.pollone() doesn't allow polling for reading on write-end
	// of pipe and vice versa
	var readyin fdops.Ready_t
	var readyout fdops.Ready_t
	both := pm.Events&(fdops.R_READ|fdops.R_WRITE) == 0
	var err defs.Err_t
	if both || pm.Events&fdops.R_READ != 0 {
		readyin, err = sus.pipein.Pollone(pm)
	}
	if err != 0 {
		return 0, err
	}
	if readyin != 0 {
		return readyin, 0
	}
	if both || pm.Events&fdops.R_WRITE != 0 {
		readyout, err = sus.pipeout.Pollone(pm)
	}
	return readyin | readyout, err
}

func (sus *susfops_t) Fcntl(cmd, opt int) int {
	sus.bl.Lock()
	defer sus.bl.Unlock()

	switch cmd {
	case defs.F_GETFL:
		return int(sus.options)
	case defs.F_SETFL:
		sus.options = defs.Fdopt_t(opt)
		if sus.conn {
			sus.pipein.options = defs.Fdopt_t(opt)
			sus.pipeout.options = defs.Fdopt_t(opt)
		}
		return 0
	default:
		panic("weird cmd")
	}
}

func (sus *susfops_t) Getsockopt(opt int, bufarg fdops.Userio_i,
	intarg int) (int, defs.Err_t) {
	switch opt {
	case defs.SO_ERROR:
		dur := [4]uint8{}
		writen(dur[:], 4, 0, 0)
		did, err := bufarg.Uiowrite(dur[:])
		return did, err
	default:
		return 0, -defs.EOPNOTSUPP
	}
}

func (sus *susfops_t) Setsockopt(int, int, fdops.Userio_i, int) defs.Err_t {
	return -defs.EOPNOTSUPP
}

func (sus *susfops_t) Shutdown(read, write bool) defs.Err_t {
	panic("no imp")
}

var _susid uint64

func susid_new() int {
	newid := atomic.AddUint64(&_susid, 1)
	return int(newid)
}

type allsusl_t struct {
	m map[int]*susl_t
	sync.Mutex
}

var allsusl = allsusl_t{m: map[int]*susl_t{}}

// listening unix stream socket
type susl_t struct {
	sync.Mutex
	waiters         []_suslblog_t
	pollers         fdops.Pollers_t
	opencount       int
	mysid           int
	readyconnectors int
}

type _suslblog_t struct {
	conn *pipe_t
	acc  *pipe_t
	cond *sync.Cond
	err  defs.Err_t
}

func (susl *susl_t) susl_start(mysid, backlog int) {
	blm := 64
	if backlog < 0 || backlog > blm {
		backlog = blm
	}
	susl.waiters = make([]_suslblog_t, backlog)
	for i := range susl.waiters {
		susl.waiters[i].cond = sync.NewCond(susl)
	}
	susl.opencount = 1
	susl.mysid = mysid
}

func (susl *susl_t) _findbed(amconnector bool) (*_suslblog_t, bool) {
	for i := range susl.waiters {
		var chk *pipe_t
		if amconnector {
			chk = susl.waiters[i].conn
		} else {
			chk = susl.waiters[i].acc
		}
		if chk == nil {
			return &susl.waiters[i], true
		}
	}
	return nil, false
}

func (susl *susl_t) _findwaiter(getacceptor bool) (*_suslblog_t, bool) {
	for i := range susl.waiters {
		var chk *pipe_t
		var oth *pipe_t
		if getacceptor {
			chk = susl.waiters[i].acc
			oth = susl.waiters[i].conn
		} else {
			chk = susl.waiters[i].conn
			oth = susl.waiters[i].acc
		}
		if chk != nil && oth == nil {
			return &susl.waiters[i], true
		}
	}
	return nil, false
}

func (susl *susl_t) _slotreset(slot *_suslblog_t) {
	slot.acc = nil
	slot.conn = nil
}

func (susl *susl_t) _getpartner(mypipe *pipe_t, getacceptor,
	noblk bool) (*pipe_t, defs.Err_t) {
	susl.Lock()
	if susl.opencount == 0 {
		susl.Unlock()
		return nil, -defs.EBADF
	}

	var theirs *pipe_t
	// fastpath: is there a peer already waiting?
	s, found := susl._findwaiter(getacceptor)
	if found {
		if getacceptor {
			theirs = s.acc
			s.conn = mypipe
		} else {
			theirs = s.conn
			s.acc = mypipe
		}
		susl.Unlock()
		s.cond.Signal()
		return theirs, 0
	}
	if noblk {
		susl.Unlock()
		return nil, -defs.EWOULDBLOCK
	}
	// darn. wait for a peer.
	b, found := susl._findbed(getacceptor)
	if !found {
		// backlog is full
		susl.Unlock()
		if !getacceptor {
			panic("fixme: allow more accepts than backlog")
		}
		return nil, -defs.ECONNREFUSED
	}
	if getacceptor {
		b.conn = mypipe
		susl.pollers.Wakeready(fdops.R_READ)
	} else {
		b.acc = mypipe
	}
	if getacceptor {
		susl.readyconnectors++
	}
	err := proc.KillableWait(b.cond)
	if err == 0 {
		err = b.err
	}
	if getacceptor {
		theirs = b.acc
	} else {
		theirs = b.conn
	}
	susl._slotreset(b)
	if getacceptor {
		susl.readyconnectors--
	}
	susl.Unlock()
	return theirs, err
}

func (susl *susl_t) connectwait(mypipe *pipe_t) (*pipe_t, defs.Err_t) {
	noblk := false
	return susl._getpartner(mypipe, true, noblk)
}

func (susl *susl_t) acceptwait(mypipe *pipe_t) (*pipe_t, defs.Err_t) {
	noblk := false
	return susl._getpartner(mypipe, false, noblk)
}

func (susl *susl_t) acceptnowait(mypipe *pipe_t) (*pipe_t, defs.Err_t) {
	noblk := true
	return susl._getpartner(mypipe, false, noblk)
}

func (susl *susl_t) susl_reopen(delta int) defs.Err_t {
	ret := defs.Err_t(0)
	dorem := false
	susl.Lock()
	if susl.opencount != 0 {
		susl.opencount += delta
		if susl.opencount == 0 {
			dorem = true
		}
	} else {
		ret = -defs.EBADF
	}

	if dorem {
		limits.Syslimit.Socks.Give()
		// wake up all blocked connectors/acceptors/pollers
		for i := range susl.waiters {
			s := &susl.waiters[i]
			a := s.acc
			b := s.conn
			if a == nil && b == nil {
				continue
			}
			s.err = -defs.ECONNRESET
			s.cond.Signal()
		}
		susl.pollers.Wakeready(fdops.R_READ | fdops.R_HUP | fdops.R_ERROR)
	}

	susl.Unlock()
	if dorem {
		allsusl.Lock()
		delete(allsusl.m, susl.mysid)
		allsusl.Unlock()
	}
	return ret
}

func (susl *susl_t) susl_poll(pm fdops.Pollmsg_t) (fdops.Ready_t, defs.Err_t) {
	susl.Lock()
	if susl.opencount == 0 {
		susl.Unlock()
		return 0, 0
	}
	if pm.Events&fdops.R_READ != 0 {
		if susl.readyconnectors > 0 {
			susl.Unlock()
			return fdops.R_READ, 0
		}
	}
	var err defs.Err_t
	if pm.Dowait {
		err = susl.pollers.Addpoller(&pm)
	}
	susl.Unlock()
	return 0, err
}

type suslfops_t struct {
	susl    *susl_t
	myaddr  ustr.Ustr
	options defs.Fdopt_t
}

func (sf *suslfops_t) Close() defs.Err_t {
	return sf.susl.susl_reopen(-1)
}

func (sf *suslfops_t) Fstat(*stat.Stat_t) defs.Err_t {
	panic("no imp")
}

func (sf *suslfops_t) Lseek(int, int) (int, defs.Err_t) {
	return 0, -defs.ESPIPE
}

func (sf *suslfops_t) Mmapi(int, int, bool) ([]mem.Mmapinfo_t, defs.Err_t) {
	return nil, -defs.ENODEV
}

func (sf *suslfops_t) Pathi() defs.Inum_t {
	panic("unix stream listener cwd?")
}

func (sf *suslfops_t) Read(fdops.Userio_i) (int, defs.Err_t) {
	return 0, -defs.ENOTCONN
}

func (sf *suslfops_t) Reopen() defs.Err_t {
	return sf.susl.susl_reopen(1)
}

func (sf *suslfops_t) Write(fdops.Userio_i) (int, defs.Err_t) {
	return 0, -defs.EPIPE
}

func (sf *suslfops_t) Truncate(newlen uint) defs.Err_t {
	return -defs.EINVAL
}

func (sf *suslfops_t) Pread(dst fdops.Userio_i, offset int) (int, defs.Err_t) {
	return 0, -defs.ESPIPE
}

func (sf *suslfops_t) Pwrite(src fdops.Userio_i, offset int) (int, defs.Err_t) {
	return 0, -defs.ESPIPE
}

func (sf *suslfops_t) Accept(fromsa fdops.Userio_i) (fdops.Fdops_i, int, defs.Err_t) {
	// the connector has already taken syslimit.Socks (1 sock reservation
	// counts for a connected pair of UNIX stream sockets).
	noblk := sf.options&defs.O_NONBLOCK != 0
	pipein := &pipe_t{}
	pipein.pipe_start()
	var pipeout *pipe_t
	var err defs.Err_t
	if noblk {
		pipeout, err = sf.susl.acceptnowait(pipein)
	} else {
		pipeout, err = sf.susl.acceptwait(pipein)
	}
	if err != 0 {
		return nil, 0, err
	}
	pfin := &pipefops_t{pipe: pipein, options: sf.options}
	pfout := &pipefops_t{pipe: pipeout, writer: true, options: sf.options}
	ret := &susfops_t{pipein: pfin, pipeout: pfout, conn: true,
		options: sf.options}
	return ret, 0, 0
}

func (sf *suslfops_t) Bind([]uint8) defs.Err_t {
	return -defs.EINVAL
}

func (sf *suslfops_t) Connect(sabuf []uint8) defs.Err_t {
	return -defs.EINVAL
}

func (sf *suslfops_t) Listen(backlog int) (fdops.Fdops_i, defs.Err_t) {
	return nil, -defs.EINVAL
}

func (sf *suslfops_t) Sendmsg(fdops.Userio_i, []uint8, []uint8,
	int) (int, defs.Err_t) {
	return 0, -defs.ENOTCONN
}

func (sf *suslfops_t) Recvmsg(fdops.Userio_i, fdops.Userio_i,
	fdops.Userio_i, int) (int, int, int, defs.Msgfl_t, defs.Err_t) {
	return 0, 0, 0, 0, -defs.ENOTCONN
}

func (sf *suslfops_t) Pollone(pm fdops.Pollmsg_t) (fdops.Ready_t, defs.Err_t) {
	return sf.susl.susl_poll(pm)
}

func (sf *suslfops_t) Fcntl(cmd, opt int) int {
	switch cmd {
	case defs.F_GETFL:
		return int(sf.options)
	case defs.F_SETFL:
		sf.options = defs.Fdopt_t(opt)
		return 0
	default:
		panic("weird cmd")
	}
}

func (sf *suslfops_t) Getsockopt(opt int, bufarg fdops.Userio_i,
	intarg int) (int, defs.Err_t) {
	return 0, -defs.EOPNOTSUPP
}

func (sf *suslfops_t) Setsockopt(int, int, fdops.Userio_i, int) defs.Err_t {
	return -defs.EOPNOTSUPP
}

func (sf *suslfops_t) Shutdown(read, write bool) defs.Err_t {
	return -defs.ENOTCONN
}

func sys_listen(p *proc.Proc_t, fdn, backlog int) int {
	fd, ok := p.Fd_get(fdn)
	if !ok {
		return int(-defs.EBADF)
	}
	if backlog < 0 {
		backlog = 0
	}
	newfops, err := fd.Fops.Listen(backlog)
	if err != 0 {
		return int(err)
	}
	// replace old fops
	p.Fdl.Lock()
	fd.Fops = newfops
	p.Fdl.Unlock()
	return 0
}

func sys_getsockopt(p *proc.Proc_t, fdn, level, opt, optvaln, optlenn int) int {
	if level != defs.SOL_SOCKET {
		panic("no imp")
	}
	var olen int
	if optlenn != 0 {
		l, err := p.Aspace.Userreadn(optlenn, 8)
		if err != 0 {
			return int(err)
		}
		if l < 0 {
			return int(-defs.EFAULT)
		}
		olen = l
	}
	bufarg := p.Aspace.Mkuserbuf(optvaln, olen)
	// XXX why intarg??
	intarg := optvaln
	fd, ok := p.Fd_get(fdn)
	if !ok {
		return int(-defs.EBADF)
	}
	optwrote, err := fd.Fops.Getsockopt(opt, bufarg, intarg)
	if err != 0 {
		return int(err)
	}
	if optlenn != 0 {
		if err := p.Aspace.Userwriten(optlenn, 8, optwrote); err != 0 {
			return int(err)
		}
	}
	return 0
}

func sys_setsockopt(p *proc.Proc_t, fdn, level, opt, optvaln, optlenn int) int {
	if optlenn < 0 {
		return int(-defs.EFAULT)
	}
	var intarg int
	if optlenn >= 4 {
		var err defs.Err_t
		intarg, err = p.Aspace.Userreadn(optvaln, 4)
		if err != 0 {
			return int(err)
		}
	}
	bufarg := p.Aspace.Mkuserbuf(optvaln, optlenn)
	fd, ok := p.Fd_get(fdn)
	if !ok {
		return int(-defs.EBADF)
	}
	err := fd.Fops.Setsockopt(level, opt, bufarg, intarg)
	return int(err)
}

func _closefds(fds []*fd.Fd_t) {
	for _, f := range fds {
		if f != nil {
			fd.Close_panic(f)
		}
	}
}

func sys_fork(parent *proc.Proc_t, ptf *[defs.TFSIZE]uintptr, tforkp int, flags int) int {
	tmp := flags & (defs.FORK_THREAD | defs.FORK_PROCESS)
	if tmp != defs.FORK_THREAD && tmp != defs.FORK_PROCESS {
		return int(-defs.EINVAL)
	}

	mkproc := flags&defs.FORK_PROCESS != 0
	var child *proc.Proc_t
	var childtid defs.Tid_t
	var ret int

	// copy parents trap frame
	chtf := &[defs.TFSIZE]uintptr{}
	*chtf = *ptf

	if mkproc {
		var ok bool
		// lock fd table for copying
		parent.Fdl.Lock()
		cwd := *parent.Cwd
		child, ok = proc.Proc_new(parent.Name, &cwd, parent.Fds, sys)
		parent.Fdl.Unlock()
		if !ok {
			lhits++
			return int(-defs.ENOMEM)
		}

		child.Aspace.Pmap, child.Aspace.P_pmap, ok = physmem.Pmap_new()
		if !ok {
			goto outproc
		}
		physmem.Refup(child.Aspace.P_pmap)

		child.Pwait = &parent.Mywait
		ok = parent.Start_proc(child.Pid)
		if !ok {
			lhits++
			goto outmem
		}

		// fork parent address space
		parent.Aspace.Lock_pmap()
		rsp := chtf[defs.TF_RSP]
		doflush, ok := parent.Vm_fork(child, rsp)
		if ok && !doflush {
			panic("no writable segs?")
		}
		// flush all ptes now marked COW
		if doflush {
			parent.Tlbflush()
		}
		parent.Aspace.Unlock_pmap()

		if !ok {
			// child page table allocation failed. call
			// proc.Proc_t.terminate which will clean everything up. the
			// parent will get th error code directly.
			child.Thread_dead(child.Tid0(), 0, false)
			return int(-defs.ENOMEM)
		}

		childtid = child.Tid0()
		ret = child.Pid
	} else {
		// validate tfork struct
		tcb, err1 := parent.Aspace.Userreadn(tforkp+0, 8)
		tidaddrn, err2 := parent.Aspace.Userreadn(tforkp+8, 8)
		stack, err3 := parent.Aspace.Userreadn(tforkp+16, 8)
		if err1 != 0 {
			return int(err1)
		}
		if err2 != 0 {
			return int(err2)
		}
		if err3 != 0 {
			return int(err3)
		}
		writetid := tidaddrn != 0
		if tcb != 0 {
			chtf[defs.TF_FSBASE] = uintptr(tcb)
		}

		child = parent
		var ok bool
		childtid, ok = parent.Thread_new()
		if !ok {
			lhits++
			return int(-defs.ENOMEM)
		}
		ok = parent.Start_thread(childtid)
		if !ok {
			lhits++
			parent.Thread_undo(childtid)
			return int(-defs.ENOMEM)
		}

		v := int(childtid)
		chtf[defs.TF_RSP] = uintptr(stack)
		ret = v
		if writetid {
			// it is not a fatal error if some thread unmapped the
			// memory that was supposed to hold the new thread's
			// tid out from under us.
			parent.Aspace.Userwriten(tidaddrn, 8, v)
		}
	}

	chtf[defs.TF_RAX] = 0
	child.Sched_add(chtf, childtid)
	return ret
outmem:
	physmem.Refdown(child.Aspace.P_pmap)
outproc:
	proc.Tid_del()
	proc.Proc_del(child.Pid)
	_closefds(child.Fds)
	return int(-defs.ENOMEM)
}

func sys_execv(p *proc.Proc_t, tf *[defs.TFSIZE]uintptr, pathn int, argn int) int {
	args, err := p.Userargs(argn)
	if err != 0 {
		return int(err)
	}
	path, err := p.Aspace.Userstr(pathn, fs.NAME_MAX)
	if err != 0 {
		return int(err)
	}
	err = badpath(path)
	if err != 0 {
		return int(err)
	}
	return sys_execv1(p, tf, path, args)
}

var _zvmregion vm.Vmregion_t

func sys_execv1(p *proc.Proc_t, tf *[defs.TFSIZE]uintptr, paths ustr.Ustr,
	args []ustr.Ustr) int {
	// XXX a multithreaded process that execs is broken; POSIX2008 says
	// that all threads should terminate before exec.
	if p.Thread_count() > 1 {
		panic("fix exec with many threads")
	}

	p.Aspace.Lock_pmap()
	defer p.Aspace.Unlock_pmap()

	// save page trackers in case the exec fails
	ovmreg := p.Aspace.Vmregion
	p.Aspace.Vmregion = _zvmregion

	// create kernel page table
	opmap := p.Aspace.Pmap
	op_pmap := p.Aspace.P_pmap
	var ok bool
	p.Aspace.Pmap, p.Aspace.P_pmap, ok = physmem.Pmap_new()
	if !ok {
		p.Aspace.Pmap, p.Aspace.P_pmap = opmap, op_pmap
		return int(-defs.ENOMEM)
	}
	physmem.Refup(p.Aspace.P_pmap)
	for _, e := range mem.Kents {
		p.Aspace.Pmap[e.Pml4slot] = e.Entry
	}

	restore := func() {
		vm.Uvmfree_inner(p.Aspace.Pmap, p.Aspace.P_pmap, &p.Aspace.Vmregion)
		physmem.Refdown(p.Aspace.P_pmap)
		p.Aspace.Vmregion.Clear()
		p.Aspace.Pmap = opmap
		p.Aspace.P_pmap = op_pmap
		p.Aspace.Vmregion = ovmreg
	}

	// load binary image -- get first block of file
	file, err := thefs.Fs_open(paths, defs.O_RDONLY, 0, p.Cwd, 0, 0)
	if err != 0 {
		restore()
		return int(err)
	}
	defer fd.Close_panic(file)

	hdata := make([]uint8, 512)
	ub := &vm.Fakeubuf_t{}
	ub.Fake_init(hdata)
	ret, err := file.Fops.Read(ub)
	if err != 0 {
		restore()
		return int(err)
	}
	if ret < len(hdata) {
		hdata = hdata[0:ret]
	}

	// assume its always an elf, for now
	elfhdr := &elf_t{hdata}
	ok = elfhdr.sanity()
	if !ok {
		restore()
		return int(-defs.EPERM)
	}

	// elf_load() will create two copies of TLS section: one for the fresh
	// copy and one for thread 0
	freshtls, t0tls, tlssz, err := elfhdr.elf_load(p, file)
	if err != 0 {
		restore()
		return int(err)
	}

	// map new stack
	numstkpages := 6
	// +1 for the guard page
	stksz := (numstkpages + 1) * mem.PGSIZE
	stackva := p.Aspace.Unusedva_inner(0x0ff<<39, stksz)
	p.Aspace.Vmadd_anon(stackva, mem.PGSIZE, 0)
	p.Aspace.Vmadd_anon(stackva+mem.PGSIZE, stksz-mem.PGSIZE, vm.PTE_U|vm.PTE_W)
	stackva += stksz
	// eagerly map first two pages for stack
	stkeagermap := 2
	for i := 0; i < stkeagermap; i++ {
		ptr := uintptr(stackva - (i+1)*mem.PGSIZE)
		_, p_pg, ok := physmem.Refpg_new()
		if !ok {
			restore()
			return int(-defs.ENOMEM)
		}
		_, ok = p.Aspace.Page_insert(int(ptr), p_pg, vm.PTE_W|vm.PTE_U, true)
		if !ok {
			restore()
			return int(-defs.ENOMEM)
		}
	}

	// XXX make insertargs not fail by using more than a page...
	argc, argv, err := insertargs(p, args)
	if err != 0 {
		restore()
		return int(err)
	}

	// put special struct on stack: fresh tls start, tls len, and tls0
	// pointer
	words := 4
	buf := make([]uint8, words*8)
	writen(buf, 8, 0, freshtls)
	writen(buf, 8, 8, tlssz)
	writen(buf, 8, 16, t0tls)
	writen(buf, 8, 24, int(runtime.Pspercycle))
	bufdest := stackva - words*8
	tls0addr := bufdest + 2*8

	if err := p.Aspace.K2user_inner(buf, bufdest); err != 0 {
		restore()
		return int(err)
	}

	// the exec must succeed now; free old pmap/mapped files
	if op_pmap != 0 {
		vm.Uvmfree_inner(opmap, op_pmap, &ovmreg)
		physmem.Dec_pmap(op_pmap)
	}
	ovmreg.Clear()

	// close fds marked with CLOEXEC
	for fdn, f := range p.Fds {
		if f == nil {
			continue
		}
		if f.Perms&fd.FD_CLOEXEC != 0 {
			if sys.Sys_close(p, fdn) != 0 {
				panic("close")
			}
		}
	}

	// commit new image state
	tf[defs.TF_RSP] = uintptr(bufdest)
	tf[defs.TF_RIP] = uintptr(elfhdr.entry())
	tf[defs.TF_RFLAGS] = uintptr(defs.TF_FL_IF)
	ucseg := uintptr(5)
	udseg := uintptr(6)
	tf[defs.TF_CS] = (ucseg << 3) | 3
	tf[defs.TF_SS] = (udseg << 3) | 3
	tf[defs.TF_RDI] = uintptr(argc)
	tf[defs.TF_RSI] = uintptr(argv)
	tf[defs.TF_RDX] = uintptr(bufdest)
	tf[defs.TF_FSBASE] = uintptr(tls0addr)
	p.Mmapi = mem.USERMIN
	p.Name = paths

	return 0
}

func insertargs(p *proc.Proc_t, sargs []ustr.Ustr) (int, int, defs.Err_t) {
	// find free page
	uva := p.Aspace.Unusedva_inner(0, mem.PGSIZE)
	p.Aspace.Vmadd_anon(uva, mem.PGSIZE, vm.PTE_U)
	_, p_pg, ok := physmem.Refpg_new()
	if !ok {
		return 0, 0, -defs.ENOMEM
	}
	_, ok = p.Aspace.Page_insert(uva, p_pg, vm.PTE_U, true)
	if !ok {
		physmem.Refdown(p_pg)
		return 0, 0, -defs.ENOMEM
	}
	//var args [][]uint8
	args := make([][]uint8, 0, 12)
	for _, str := range sargs {
		args = append(args, []uint8(str))
	}
	argptrs := make([]int, len(args)+1)
	// copy strings to arg page
	cnt := 0
	for i, arg := range args {
		argptrs[i] = uva + cnt
		// add null terminators
		arg = append(arg, 0)
		if err := p.Aspace.K2user_inner(arg, uva+cnt); err != 0 {
			// args take up more than a page? the user is on their
			// own.
			return 0, 0, err
		}
		cnt += len(arg)
	}
	argptrs[len(argptrs)-1] = 0
	// now put the array of strings
	argstart := uva + cnt
	vdata, err := p.Aspace.Userdmap8_inner(argstart, true)
	if err != 0 || len(vdata) < len(argptrs)*8 {
		fmt.Printf("no room for args")
		// XXX
		return 0, 0, -defs.ENOSPC
	}
	for i, ptr := range argptrs {
		writen(vdata, 8, i*8, ptr)
	}
	return len(args), argstart, 0
}

func (s *syscall_t) Sys_exit(p *proc.Proc_t, tid defs.Tid_t, status int) {
	// set doomed so all other threads die
	p.Doomall()
	p.Thread_dead(tid, status, true)
}

func sys_threxit(p *proc.Proc_t, tid defs.Tid_t, status int) {
	p.Thread_dead(tid, status, false)
}

func sys_wait4(p *proc.Proc_t, tid defs.Tid_t, wpid, statusp, options, rusagep,
	_isthread int) int {
	if wpid == defs.WAIT_MYPGRP || options == defs.WCONTINUED ||
		options == defs.WUNTRACED {
		panic("no imp")
	}

	// no waiting for yourself!
	if tid == defs.Tid_t(wpid) {
		return int(-defs.ECHILD)
	}
	isthread := _isthread != 0
	if isthread && wpid == defs.WAIT_ANY {
		return int(-defs.EINVAL)
	}

	noblk := options&defs.WNOHANG != 0
	var resp proc.Waitst_t
	var err defs.Err_t
	if isthread {
		resp, err = p.Mywait.Reaptid(wpid, noblk)
	} else {
		resp, err = p.Mywait.Reappid(wpid, noblk)
	}

	if err != 0 {
		return int(err)
	}
	if isthread {
		if statusp != 0 {
			err := p.Aspace.Userwriten(statusp, 8, resp.Status)
			if err != 0 {
				return int(err)
			}
		}
	} else {
		if statusp != 0 {
			err := p.Aspace.Userwriten(statusp, 4, resp.Status)
			if err != 0 {
				return int(err)
			}
		}
		// update total child rusage
		p.Catime.Add(&resp.Atime)
		if rusagep != 0 {
			ru := resp.Atime.To_rusage()
			err = p.Aspace.K2user(ru, rusagep)
		}
		if err != 0 {
			return int(err)
		}
	}
	return resp.Pid
}

func sys_kill(p *proc.Proc_t, pid, sig int) int {
	if sig != defs.SIGKILL {
		panic("no imp")
	}
	p, ok := proc.Proc_check(pid)
	if !ok {
		return int(-defs.ESRCH)
	}
	p.Doomall()
	return 0
}

func sys_pread(p *proc.Proc_t, fdn, bufn, lenn, offset int) int {
	fd, err := _fd_read(p, fdn)
	if err != 0 {
		return int(err)
	}
	dst := p.Aspace.Mkuserbuf(bufn, lenn)
	ret, err := fd.Fops.Pread(dst, offset)
	if err != 0 {
		return int(err)
	}
	return ret
}

func sys_pwrite(p *proc.Proc_t, fdn, bufn, lenn, offset int) int {
	fd, err := _fd_write(p, fdn)
	if err != 0 {
		return int(err)
	}
	src := p.Aspace.Mkuserbuf(bufn, lenn)
	ret, err := fd.Fops.Pwrite(src, offset)
	if err != 0 {
		return int(err)
	}
	return ret
}

type futexmsg_t struct {
	op      uint
	aux     uint32
	ack     chan int
	othmut  futex_t
	cndtake []chan int
	totake  []_futto_t
	fumem   futumem_t
	timeout time.Time
	useto   bool
}

func (fm *futexmsg_t) fmsg_init(op uint, aux uint32, ack chan int) {
	fm.op = op
	fm.aux = aux
	fm.ack = ack
}

// futex timeout metadata
type _futto_t struct {
	when   time.Time
	tochan <-chan time.Time
	who    chan int
}

type futex_t struct {
	reopen chan int
	cmd    chan futexmsg_t
	_cnds  []chan int
	cnds   []chan int
	_tos   []_futto_t
	tos    []_futto_t
}

func (f *futex_t) cndsleep(c chan int) {
	f.cnds = append(f.cnds, c)
}

func (f *futex_t) cndwake(v int) {
	if len(f.cnds) == 0 {
		return
	}
	c := f.cnds[0]
	f.cnds = f.cnds[1:]
	if len(f.cnds) == 0 {
		f.cnds = f._cnds
	}
	f._torm(c)
	c <- v
}

func (f *futex_t) toadd(who chan int, when time.Time) {
	fto := _futto_t{when, time.After(when.Sub(time.Now())), who}
	f.tos = append(f.tos, fto)
}

func (f *futex_t) tonext() (<-chan time.Time, chan int) {
	if len(f.tos) == 0 {
		return nil, nil
	}
	small := f.tos[0].when
	next := f.tos[0]
	for _, nto := range f.tos {
		if nto.when.Before(small) {
			small = nto.when
			next = nto
		}
	}
	return next.tochan, next.who
}

func (f *futex_t) _torm(who chan int) {
	idx := -1
	for i, nto := range f.tos {
		if nto.who == who {
			idx = i
			break
		}
	}
	if idx == -1 {
		return
	}
	copy(f.tos[idx:], f.tos[idx+1:])
	l := len(f.tos)
	f.tos = f.tos[:l-1]
	if len(f.tos) == 0 {
		f.tos = f._tos
	}
}

func (f *futex_t) towake(who chan int, v int) {
	// remove from tos and cnds
	f._torm(who)
	idx := -1
	for i := range f.cnds {
		if f.cnds[i] == who {
			idx = i
			break
		}
	}
	copy(f.cnds[idx:], f.cnds[idx+1:])
	l := len(f.cnds)
	f.cnds = f.cnds[:l-1]
	if len(f.cnds) == 0 {
		f.cnds = f._cnds
	}
	who <- v
}

const (
	_FUTEX_LAST = defs.FUTEX_CNDGIVE
	// futex internal op
	_FUTEX_CNDTAKE = 4
)

func (f *futex_t) _resume(ack chan int, err defs.Err_t) {
	select {
	case ack <- int(err):
	default:
	}
}

func (f *futex_t) futex_start() {
	res.Kresdebug(res.Onek, "futex daemon")
	maxwait := 10
	f._cnds = make([]chan int, 0, maxwait)
	f.cnds = f._cnds
	f._tos = make([]_futto_t, 0, maxwait)
	f.tos = f._tos

	pack := make(chan int, 1)
	opencount := 1
	for opencount > 0 {
		res.Kunresdebug()
		res.Kresdebug(res.Onek, "futex daemon")
		tochan, towho := f.tonext()
		select {
		case <-tochan:
			f.towake(towho, 0)
		case d := <-f.reopen:
			opencount += d
		case fm := <-f.cmd:
			switch fm.op {
			case defs.FUTEX_SLEEP:
				val, err := fm.fumem.futload()
				if err != 0 {
					f._resume(fm.ack, err)
					break
				}
				if val != fm.aux {
					// owner just unlocked and it's this
					// thread's turn; don't sleep
					f._resume(fm.ack, 0)
				} else {
					if (fm.useto && len(f.tos) >= maxwait) ||
						len(f.cnds) >= maxwait {
						f._resume(fm.ack, -defs.ENOMEM)
						break
					}
					if fm.useto {
						f.toadd(fm.ack, fm.timeout)
					}
					f.cndsleep(fm.ack)
				}
			case defs.FUTEX_WAKE:
				var v int
				if fm.aux == 1 {
					v = 0
				} else if fm.aux == ^uint32(0) {
					v = 1
				} else {
					panic("weird wake n")
				}
				f.cndwake(v)
				f._resume(fm.ack, 0)
			case defs.FUTEX_CNDGIVE:
				// as an optimization to avoid thundering herd
				// after pthread_cond_broadcast(3), move
				// conditional variable's queue of sleepers to
				// the mutex of the thread we wakeup here.
				l := len(f.cnds)
				if l == 0 {
					f._resume(fm.ack, 0)
					break
				}
				here := make([]chan int, l)
				copy(here, f.cnds)
				tohere := make([]_futto_t, len(f.tos))
				copy(tohere, f.tos)

				var nfm futexmsg_t
				nfm.fmsg_init(_FUTEX_CNDTAKE, 0, pack)
				nfm.cndtake = here
				nfm.totake = tohere

				fm.othmut.cmd <- nfm
				err := <-nfm.ack
				if err == 0 {
					f.cnds = f._cnds
					f.tos = f._tos
				}
				f._resume(fm.ack, defs.Err_t(err))
			case _FUTEX_CNDTAKE:
				// add new waiters to our queue; get them
				// tickets
				here := fm.cndtake
				tohere := fm.totake
				if len(f.cnds)+len(here) >= maxwait ||
					len(f.tos)+len(tohere) >= maxwait {
					f._resume(fm.ack, -defs.ENOMEM)
					break
				}
				f.cnds = append(f.cnds, here...)
				f.tos = append(f.tos, tohere...)
				f._resume(fm.ack, 0)
			default:
				panic("bad futex op")
			}
		}
	}
	res.Kunresdebug()
}

type allfutex_t struct {
	sync.Mutex
	m map[uintptr]futex_t
}

var _allfutex = allfutex_t{m: map[uintptr]futex_t{}}

func futex_ensure(uniq uintptr) (futex_t, defs.Err_t) {
	_allfutex.Lock()
	if len(_allfutex.m) > limits.Syslimit.Futexes {
		_allfutex.Unlock()
		var zf futex_t
		return zf, -defs.ENOMEM
	}
	r, ok := _allfutex.m[uniq]
	if !ok {
		r.reopen = make(chan int)
		r.cmd = make(chan futexmsg_t)
		_allfutex.m[uniq] = r
		go r.futex_start()
	}
	_allfutex.Unlock()
	return r, 0
}

// pmap must be locked. maps user va to kernel va. returns kva as uintptr and
// *uint32
func _uva2kva(p *proc.Proc_t, va uintptr) (uintptr, *uint32, defs.Err_t) {
	p.Aspace.Lockassert_pmap()

	pte := vm.Pmap_lookup(p.Aspace.Pmap, int(va))
	if pte == nil || *pte&vm.PTE_P == 0 || *pte&vm.PTE_U == 0 {
		return 0, nil, -defs.EFAULT
	}
	pgva := physmem.Dmap(*pte & vm.PTE_ADDR)
	pgoff := uintptr(va) & uintptr(vm.PGOFFSET)
	uniq := uintptr(unsafe.Pointer(pgva)) + pgoff
	return uniq, (*uint32)(unsafe.Pointer(uniq)), 0
}

func va2fut(p *proc.Proc_t, va uintptr) (futex_t, defs.Err_t) {
	p.Aspace.Lock_pmap()
	defer p.Aspace.Unlock_pmap()

	var zf futex_t
	uniq, _, err := _uva2kva(p, va)
	if err != 0 {
		return zf, err
	}
	return futex_ensure(uniq)
}

// an object for atomically looking-up and incrementing/loading from a user
// address
type futumem_t struct {
	p    *proc.Proc_t
	umem uintptr
}

func (fu *futumem_t) futload() (uint32, defs.Err_t) {
	fu.p.Aspace.Lock_pmap()
	defer fu.p.Aspace.Unlock_pmap()

	_, ptr, err := _uva2kva(fu.p, fu.umem)
	if err != 0 {
		return 0, err
	}
	var ret uint32
	ret = atomic.LoadUint32(ptr)
	return ret, 0
}

func sys_futex(p *proc.Proc_t, _op, _futn, _fut2n, aux, timespecn int) int {
	op := uint(_op)
	if op > _FUTEX_LAST {
		return int(-defs.EINVAL)
	}
	futn := uintptr(_futn)
	fut2n := uintptr(_fut2n)
	// futn must be 4 byte aligned
	if (futn|fut2n)&0x3 != 0 {
		return int(-defs.EINVAL)
	}
	fut, err := va2fut(p, futn)
	if err != 0 {
		return int(err)
	}

	var fm futexmsg_t
	// could lazily allocate one futex channel per thread
	fm.fmsg_init(op, uint32(aux), make(chan int, 1))
	fm.fumem = futumem_t{p, futn}

	if timespecn != 0 {
		_, when, err := p.Aspace.Usertimespec(timespecn)
		if err != 0 {
			return int(err)
		}
		n := time.Now()
		if when.Before(n) {
			return int(-defs.EINVAL)
		}
		fm.timeout = when
		fm.useto = true
	}

	if op == defs.FUTEX_CNDGIVE {
		fm.othmut, err = va2fut(p, fut2n)
		if err != 0 {
			return int(err)
		}
	}

	kn := &tinfo.Current().Killnaps
	fut.cmd <- fm
	select {
	case ret := <-fm.ack:
		return ret
	case <-kn.Killch:
		if kn.Kerr == 0 {
			panic("no")
		}
		return int(kn.Kerr)
	}
}

func sys_gettid(p *proc.Proc_t, tid defs.Tid_t) int {
	return int(tid)
}

func sys_fcntl(p *proc.Proc_t, fdn, cmd, opt int) int {
	f, ok := p.Fd_get(fdn)
	if !ok {
		return int(-defs.EBADF)
	}
	switch cmd {
	// general fcntl(2) ops
	case defs.F_GETFD:
		return f.Perms & fd.FD_CLOEXEC
	case defs.F_SETFD:
		if opt&fd.FD_CLOEXEC == 0 {
			f.Perms &^= fd.FD_CLOEXEC
		} else {
			f.Perms |= fd.FD_CLOEXEC
		}
		return 0
	// fd specific fcntl(2) ops
	case defs.F_GETFL, defs.F_SETFL:
		return f.Fops.Fcntl(cmd, opt)
	default:
		return int(-defs.EINVAL)
	}
}

func sys_truncate(p *proc.Proc_t, pathn int, newlen uint) int {
	path, err := p.Aspace.Userstr(pathn, fs.NAME_MAX)
	if err != 0 {
		return int(err)
	}
	if err := badpath(path); err != 0 {
		return int(err)
	}
	f, err := thefs.Fs_open(path, defs.O_WRONLY, 0, p.Cwd, 0, 0)
	if err != 0 {
		return int(err)
	}
	err = f.Fops.Truncate(newlen)
	fd.Close_panic(f)
	return int(err)
}

func sys_ftruncate(p *proc.Proc_t, fdn int, newlen uint) int {
	fd, ok := p.Fd_get(fdn)
	if !ok {
		return int(-defs.EBADF)
	}
	return int(fd.Fops.Truncate(newlen))
}

func sys_getcwd(p *proc.Proc_t, bufn, sz int) int {
	dst := p.Aspace.Mkuserbuf(bufn, sz)
	_, err := dst.Uiowrite([]uint8(p.Cwd.Path))
	if err != 0 {
		return int(err)
	}
	if _, err := dst.Uiowrite([]uint8{0}); err != 0 {
		return int(err)
	}
	return 0
}

func sys_chdir(p *proc.Proc_t, dirn int) int {
	path, err := p.Aspace.Userstr(dirn, fs.NAME_MAX)
	if err != 0 {
		return int(err)
	}
	err = badpath(path)
	if err != 0 {
		return int(err)
	}

	p.Cwd.Lock()
	defer p.Cwd.Unlock()

	newfd, err := thefs.Fs_open(path, defs.O_RDONLY|defs.O_DIRECTORY, 0, p.Cwd, 0, 0)
	if err != 0 {
		return int(err)
	}
	fd.Close_panic(p.Cwd.Fd)
	p.Cwd.Fd = newfd
	if path.IsAbsolute() {
		p.Cwd.Path = bpath.Canonicalize(path)
	} else {
		p.Cwd.Path = p.Cwd.Canonicalpath(path)
	}
	return 0
}

func badpath(path ustr.Ustr) defs.Err_t {
	if len(path) == 0 {
		return -defs.ENOENT
	}
	return 0
}

func buftodests(buf []uint8, dsts [][]uint8) int {
	ret := 0
	for _, dst := range dsts {
		ub := len(buf)
		if ub > len(dst) {
			ub = len(dst)
		}
		for i := 0; i < ub; i++ {
			dst[i] = buf[i]
		}
		ret += ub
		buf = buf[ub:]
	}
	return ret
}

func _prof_go(en bool) {
	if en {
		prof.init()
		err := pprof.StartCPUProfile(&prof)
		if err != nil {
			fmt.Printf("%v\n", err)
			return
		}
		//runtime.SetBlockProfileRate(1)
	} else {
		pprof.StopCPUProfile()
		prof.dump()

		//pprof.WriteHeapProfile(&prof)
		//prof.dump()

		//p := pprof.Lookup("block")
		//err := p.WriteTo(&prof, 0)
		//if err != nil {
		//	fmt.Printf("%v\n", err)
		//	return
		//}
		//prof.dump()
	}
}

func _prof_nmi(en bool, pmev pmev_t, intperiod int) {
	if en {
		min := uint(intperiod)
		// default unhalted cycles sampling rate
		defperiod := intperiod == 0
		if defperiod && pmev.evid == EV_UNHALTED_CORE_CYCLES {
			cyc := runtime.Cpumhz * 1000000
			samples := uint(1000)
			min = cyc / samples
		}
		max := uint(float64(min) * 1.2)
		if !profhw.startnmi(pmev.evid, pmev.pflags, min, max) {
			fmt.Printf("Failed to start NMI profiling\n")
		}
	} else {
		// stop profiling
		rips, isbt := profhw.stopnmi()
		if len(rips) == 0 {
			fmt.Printf("No samples!\n")
			return
		}
		fmt.Printf("%v samples\n", len(rips))

		if isbt {
			pd := &fs.Profdev
			pd.Lock()
			pd.Prips.Reset()
			pd.Bts = rips
			pd.Unlock()
		} else {
			m := make(map[uintptr]int)
			for _, v := range rips {
				m[v] = m[v] + 1
			}
			prips := fs.Perfrips_t{}
			prips.Init(m)
			sort.Sort(sort.Reverse(&prips))

			pd := &fs.Profdev
			pd.Lock()
			pd.Prips = prips
			pd.Bts = nil
			pd.Unlock()
		}
	}
}

var hacklock sync.Mutex
var hackctrs []int

func _prof_pmc(en bool, events []pmev_t) {
	hacklock.Lock()
	defer hacklock.Unlock()

	if en {
		if hackctrs != nil {
			fmt.Printf("counters in use\n")
			return
		}
		cs, ok := profhw.startpmc(events)
		if ok {
			hackctrs = cs
		} else {
			fmt.Printf("failed to start counters\n")
		}
	} else {
		if hackctrs == nil {
			return
		}
		r := profhw.stoppmc(hackctrs)
		hackctrs = nil
		for i, ev := range events {
			t := ""
			if ev.pflags&EVF_USR != 0 {
				t = "(usr"
			}
			if ev.pflags&EVF_OS != 0 {
				if t != "" {
					t += "+os"
				} else {
					t = "(os"
				}
			}
			if t != "" {
				t += ")"
			}
			n := pmevid_names[ev.evid] + " " + t
			fmt.Printf("%-30s: %15v\n", n, r[i])
		}
	}
}

var fakeptr *proc.Proc_t

//var fakedur = make([][]uint8, 256)
//var duri int

func sys_prof(p *proc.Proc_t, ptype, _events, _pmflags, intperiod int) int {
	en := true
	if ptype&defs.PROF_DISABLE != 0 {
		en = false
	}
	pmflags := pmflag_t(_pmflags)
	switch {
	case ptype&defs.PROF_GOLANG != 0:
		_prof_go(en)
	case ptype&defs.PROF_SAMPLE != 0:
		ev := pmev_t{evid: pmevid_t(_events),
			pflags: pmflags}
		_prof_nmi(en, ev, intperiod)
	case ptype&defs.PROF_COUNT != 0:
		if pmflags&EVF_BACKTRACE != 0 {
			return int(-defs.EINVAL)
		}
		evs := make([]pmev_t, 0, 4)
		for i := uint(0); i < 64; i++ {
			b := 1 << i
			if _events&b != 0 {
				n := pmev_t{}
				n.evid = pmevid_t(b)
				n.pflags = pmflags
				evs = append(evs, n)
			}
		}
		_prof_pmc(en, evs)
	case ptype&defs.PROF_HACK != 0:
		runtime.Setheap(_events << 20)
	case ptype&defs.PROF_HACK2 != 0:
		if _events < 0 {
			return int(-defs.EINVAL)
		}
		fmt.Printf("GOGC = %v\n", _events)
		debug.SetGCPercent(_events)
	case ptype&defs.PROF_HACK3 != 0:
		if _events < 0 {
			return int(-defs.EINVAL)
		}
		buf := make([]uint8, _events)
		if buf == nil {
		}
		//fakedur[duri] = buf
		//duri = (duri + 1) % len(fakedur)
		//for i := 0; i < _events/8; i++ {
		//fakeptr = proc
		//}
	case ptype&defs.PROF_HACK4 != 0:
		makefake(p)
	case ptype&defs.PROF_HACK5 != 0:
		n := _events
		if n < 0 {
			return int(-defs.EINVAL)
		}
		runtime.SetMaxheap(n)
		fmt.Printf("remaining mem: %v\n",
<<<<<<< HEAD
		    res.Human(runtime.Remain()))
=======
			res.Human(runtime.Memremain()))
>>>>>>> b86f5043
	case ptype&defs.PROF_HACK6 != 0:
		anum := float64(_events)
		adenom := float64(_pmflags)
		if adenom <= 0 || anum <= 0 {
			return int(-defs.EINVAL)
		}
		frac := anum / adenom
		runtime.Assistfactor = frac
		fmt.Printf("assist factor = %v\n", frac)
	default:
		return int(-defs.EINVAL)
	}
	return 0
}

func makefake(p *proc.Proc_t) defs.Err_t {
	p.Fdl.Lock()
	defer p.Fdl.Unlock()

	made := 0
	const want = 1e6
	newfds := make([]*fd.Fd_t, want)

	for times := 0; times < 4; times++ {
		fmt.Printf("close half...\n")
		for i := 0; i < len(newfds)/2; i++ {
			newfds[i] = nil
		}
		// sattolos
		for i := len(newfds) - 1; i >= 0; i-- {
			si := rand.Intn(i + 1)
			t := newfds[i]
			newfds[i] = newfds[si]
			newfds[si] = t
		}
		for i := range newfds {
			if newfds[i] == nil {
				newfds[i] = thefs.Makefake()
			}
		}
	}

	for i := range newfds {
		if i < len(p.Fds) && p.Fds[i] != nil {
			newfds[i] = p.Fds[i]
		} else {
			made++
		}
	}
	p.Fds = newfds
	fmt.Printf("bloat finished %v\n", made)
	return 0
}

func sys_info(p *proc.Proc_t, n int) int {
	ms := &runtime.MemStats{}
	runtime.ReadMemStats(ms)

	ret := int(-defs.EINVAL)
	switch n {
	case defs.SINFO_GCCOUNT:
		ret = int(ms.NumGC)
	case defs.SINFO_GCPAUSENS:
		ret = int(ms.PauseTotalNs)
	case defs.SINFO_GCHEAPSZ:
		ret = int(ms.Alloc)
		fmt.Printf("Total heap size: %v MB (%v MB)\n",
			runtime.Heapsz()/(1<<20), ms.Alloc>>20)
	case defs.SINFO_GCMS:
		tot := runtime.GCmarktime() + runtime.GCbgsweeptime()
		ret = tot / 1000000
	case defs.SINFO_GCTOTALLOC:
		ret = int(ms.TotalAlloc)
	case defs.SINFO_GCMARKT:
		ret = runtime.GCmarktime() / 1000000
	case defs.SINFO_GCSWEEPT:
		ret = runtime.GCbgsweeptime() / 1000000
	case defs.SINFO_GCWBARRT:
		ret = runtime.GCwbenabledtime() / 1000000
	case defs.SINFO_GCOBJS:
		ret = int(ms.HeapObjects)
	case defs.SINFO_DOGC:
		runtime.GC()
		ret = 0
		p1, p2 := physmem.Pgcount()
		fmt.Printf("pgcount: %v, %v\n", p1, p2)
	case defs.SINFO_PROCLIST:
		//p.Aspace.Vmregion.dump()
		fmt.Printf("proc dump:\n")
		proc.Proclock.Lock()
		for i := range proc.Allprocs {
			fmt.Printf("   %3v %v\n", proc.Allprocs[i].Pid, proc.Allprocs[i].Name)
		}
		proc.Proclock.Unlock()
		ret = 0
	}

	return ret
}

func readn(a []uint8, n int, off int) int {
	p := unsafe.Pointer(&a[off])
	var ret int
	switch n {
	case 8:
		ret = *(*int)(p)
	case 4:
		ret = int(*(*uint32)(p))
	case 2:
		ret = int(*(*uint16)(p))
	case 1:
		ret = int(*(*uint8)(p))
	default:
		panic("no")
	}
	return ret
}

func writen(a []uint8, sz int, off int, val int) {
	p := unsafe.Pointer(&a[off])
	switch sz {
	case 8:
		*(*int)(p) = val
	case 4:
		*(*uint32)(p) = uint32(val)
	case 2:
		*(*uint16)(p) = uint16(val)
	case 1:
		*(*uint8)(p) = uint8(val)
	default:
		panic("no")
	}
}

// returns the byte size/offset of field n. they can be used to read []data.
func fieldinfo(sizes []int, n int) (int, int) {
	if n >= len(sizes) {
		panic("bad field number")
	}
	off := 0
	for i := 0; i < n; i++ {
		off += sizes[i]
	}
	return sizes[n], off
}

type elf_t struct {
	data []uint8
}

type elf_phdr struct {
	etype   int
	flags   int
	vaddr   int
	filesz  int
	fileoff int
	memsz   int
}

const (
	ELF_QUARTER = 2
	ELF_HALF    = 4
	ELF_OFF     = 8
	ELF_ADDR    = 8
	ELF_XWORD   = 8
)

func (e *elf_t) sanity() bool {
	// make sure its an elf
	e_ident := 0
	elfmag := 0x464c457f
	t := readn(e.data, ELF_HALF, e_ident)
	if t != elfmag {
		return false
	}

	// and that we read the entire elf header and program headers
	dlen := len(e.data)

	e_ehsize := 0x34
	ehlen := readn(e.data, ELF_QUARTER, e_ehsize)
	if dlen < ehlen {
		fmt.Printf("read too few elf bytes (elf header)\n")
		return false
	}

	e_phoff := 0x20
	e_phentsize := 0x36
	e_phnum := 0x38

	poff := readn(e.data, ELF_OFF, e_phoff)
	phsz := readn(e.data, ELF_QUARTER, e_phentsize)
	phnum := readn(e.data, ELF_QUARTER, e_phnum)
	phend := poff + phsz*phnum
	if dlen < phend {
		fmt.Printf("read too few elf bytes (program headers)\n")
		return false
	}

	return true
}

func (e *elf_t) npheaders() int {
	e_phnum := 0x38
	return readn(e.data, ELF_QUARTER, e_phnum)
}

func (e *elf_t) header(c int) elf_phdr {
	ret := elf_phdr{}

	nph := e.npheaders()
	if c >= nph {
		panic("header idx too large")
	}
	d := e.data
	e_phoff := 0x20
	e_phentsize := 0x36
	hoff := readn(d, ELF_OFF, e_phoff)
	hsz := readn(d, ELF_QUARTER, e_phentsize)

	p_type := 0x0
	p_flags := 0x4
	p_offset := 0x8
	p_vaddr := 0x10
	p_filesz := 0x20
	p_memsz := 0x28
	f := func(w int, sz int) int {
		return readn(d, sz, hoff+c*hsz+w)
	}
	ret.etype = f(p_type, ELF_HALF)
	ret.flags = f(p_flags, ELF_HALF)
	ret.fileoff = f(p_offset, ELF_OFF)
	ret.vaddr = f(p_vaddr, ELF_ADDR)
	ret.filesz = f(p_filesz, ELF_XWORD)
	ret.memsz = f(p_memsz, ELF_XWORD)
	return ret
}

func (e *elf_t) headers() []elf_phdr {
	pnum := e.npheaders()
	ret := make([]elf_phdr, pnum)
	for i := 0; i < pnum; i++ {
		ret[i] = e.header(i)
	}
	return ret
}

func (e *elf_t) entry() int {
	e_entry := 0x18
	return readn(e.data, ELF_ADDR, e_entry)
}

func segload(p *proc.Proc_t, entry int, hdr *elf_phdr, fops fdops.Fdops_i) defs.Err_t {
	if hdr.vaddr%mem.PGSIZE != hdr.fileoff%mem.PGSIZE {
		panic("requires copying")
	}
	perms := vm.PTE_U
	//PF_X := 1
	PF_W := 2
	if hdr.flags&PF_W != 0 {
		perms |= vm.PTE_W
	}

	var did int
	// the bss segment's virtual address may start on the same page as the
	// previous segment. if that is the case, we may not be able to avoid
	// copying.
	// XXX this doesn't seem to happen anymore; why was it ever the case?
	if _, ok := p.Aspace.Vmregion.Lookup(uintptr(hdr.vaddr)); ok {
		panic("htf")
		va := hdr.vaddr
		pg, err := p.Aspace.Userdmap8_inner(va, true)
		if err != 0 {
			return err
		}
		mmapi, err := fops.Mmapi(hdr.fileoff, 1, false)
		if err != 0 {
			return err
		}
		bsrc := mem.Pg2bytes(mmapi[0].Pg)[:]
		bsrc = bsrc[va&int(vm.PGOFFSET):]
		if len(pg) > hdr.filesz {
			pg = pg[0:hdr.filesz]
		}
		copy(pg, bsrc)
		did = len(pg)
	}
	filesz := util.Roundup(hdr.vaddr+hdr.filesz-did, mem.PGSIZE)
	filesz -= util.Rounddown(hdr.vaddr, mem.PGSIZE)
	p.Aspace.Vmadd_file(hdr.vaddr+did, filesz, perms, fops, hdr.fileoff+did)
	// eagerly map the page at the entry address
	if entry >= hdr.vaddr && entry < hdr.vaddr+hdr.memsz {
		ent := uintptr(entry)
		vmi, ok := p.Aspace.Vmregion.Lookup(ent)
		if !ok {
			panic("just mapped?")
		}
		err := vm.Sys_pgfault(&p.Aspace, vmi, ent, uintptr(vm.PTE_U))
		if err != 0 {
			return err
		}
	}
	if hdr.filesz == hdr.memsz {
		return 0
	}
	// the bss must be zero, but the first bss address may lie on a page
	// which is mapped into the page cache. thus we must create a
	// per-process copy and zero the bss bytes in the copy.
	bssva := hdr.vaddr + hdr.filesz
	bsslen := hdr.memsz - hdr.filesz
	if bssva&int(vm.PGOFFSET) != 0 {
		bpg, err := p.Aspace.Userdmap8_inner(bssva, true)
		if err != 0 {
			return err
		}
		if bsslen < len(bpg) {
			bpg = bpg[:bsslen]
		}
		copy(bpg, mem.Zerobpg[:])
		bssva += len(bpg)
		bsslen = util.Roundup(bsslen-len(bpg), mem.PGSIZE)
	}
	// bss may have been completely contained in the copied page.
	if bsslen > 0 {
		p.Aspace.Vmadd_anon(bssva, util.Roundup(bsslen, mem.PGSIZE), perms)
	}
	return 0
}

// returns user address of read-only TLS, thread 0's TLS image, TLS size, and
// success. caller must hold proc's pagemap lock.
func (e *elf_t) elf_load(p *proc.Proc_t, f *fd.Fd_t) (int, int, int, defs.Err_t) {
	PT_LOAD := 1
	PT_TLS := 7
	istls := false
	tlssize := 0
	var tlsaddr int
	var tlscopylen int

	gimme := bounds.Bounds(bounds.B_ELF_T_ELF_LOAD)
	entry := e.entry()
	// load each elf segment directly into process memory
	for _, hdr := range e.headers() {
		// XXX get rid of worthless user program segments
		if !res.Resadd_noblock(gimme) {
			return 0, 0, 0, -defs.ENOHEAP
		}
		if hdr.etype == PT_TLS {
			istls = true
			tlsaddr = hdr.vaddr
			tlssize = util.Roundup(hdr.memsz, 8)
			tlscopylen = hdr.filesz
		} else if hdr.etype == PT_LOAD && hdr.vaddr >= mem.USERMIN {
			err := segload(p, entry, &hdr, f.Fops)
			if err != 0 {
				return 0, 0, 0, err
			}
		}
	}

	freshtls := 0
	t0tls := 0
	if istls {
		// create fresh TLS image and map it COW for thread 0
		l := util.Roundup(tlsaddr+tlssize, mem.PGSIZE)
		l -= util.Rounddown(tlsaddr, mem.PGSIZE)

		freshtls = p.Aspace.Unusedva_inner(0, 2*l)
		t0tls = freshtls + l
		p.Aspace.Vmadd_anon(freshtls, l, vm.PTE_U)
		p.Aspace.Vmadd_anon(t0tls, l, vm.PTE_U|vm.PTE_W)
		perms := vm.PTE_U

		for i := 0; i < l; i += mem.PGSIZE {
			// allocator zeros objects, so tbss is already
			// initialized.
			_, p_pg, ok := physmem.Refpg_new()
			if !ok {
				return 0, 0, 0, -defs.ENOMEM
			}
			_, ok = p.Aspace.Page_insert(freshtls+i, p_pg, perms,
				true)
			if !ok {
				physmem.Refdown(p_pg)
				return 0, 0, 0, -defs.ENOMEM
			}
			// map fresh TLS for thread 0
			nperms := perms | vm.PTE_COW
			_, ok = p.Aspace.Page_insert(t0tls+i, p_pg, nperms, true)
			if !ok {
				physmem.Refdown(p_pg)
				return 0, 0, 0, -defs.ENOMEM
			}
		}
		// copy TLS data to freshtls
		tlsvmi, ok := p.Aspace.Vmregion.Lookup(uintptr(tlsaddr))
		if !ok {
			panic("must succeed")
		}
		for i := 0; i < tlscopylen; {
			if !res.Resadd_noblock(gimme) {
				return 0, 0, 0, -defs.ENOHEAP
			}

			_src, p_pg, err := tlsvmi.Filepage(uintptr(tlsaddr + i))
			if err != 0 {
				return 0, 0, 0, err
			}
			off := (tlsaddr + i) & int(vm.PGOFFSET)
			src := mem.Pg2bytes(_src)[off:]
			bpg, err := p.Aspace.Userdmap8_inner(freshtls+i, true)
			if err != 0 {
				physmem.Refdown(p_pg)
				return 0, 0, 0, err
			}
			left := tlscopylen - i
			if len(src) > left {
				src = src[0:left]
			}
			copy(bpg, src)
			i += len(src)
			physmem.Refdown(p_pg)
		}

		// amd64 sys 5 abi specifies that the tls pointer references to
		// the first invalid word past the end of the tls
		t0tls += tlssize
	}
	return freshtls, t0tls, tlssize, 0
}<|MERGE_RESOLUTION|>--- conflicted
+++ resolved
@@ -4212,11 +4212,7 @@
 		}
 		runtime.SetMaxheap(n)
 		fmt.Printf("remaining mem: %v\n",
-<<<<<<< HEAD
-		    res.Human(runtime.Remain()))
-=======
-			res.Human(runtime.Memremain()))
->>>>>>> b86f5043
+			res.Human(runtime.Remain()))
 	case ptype&defs.PROF_HACK6 != 0:
 		anum := float64(_events)
 		adenom := float64(_pmflags)
