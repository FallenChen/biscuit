--- conflicted
+++ resolved
@@ -819,7 +819,6 @@
 		}
 		data = append(data, c)
 		if c == '\\' {
-<<<<<<< HEAD
 			if time.Since(lastpk) > time.Second {
 				pkcount = 0
 				lastpk = time.Now()
@@ -829,13 +828,6 @@
 				debug.SetTraceback("all")
 				panic("yahoo")
 			}
-=======
-			debug.SetTraceback("all")
-			panic("yahoo")
-		} else if c == '!' {
-			runtime.Freq /= 2
-			fmt.Printf("freq: %v\n", runtime.Freq)
->>>>>>> 38d7c136
 		} else if c == '@' {
 			runtime.Freq *= 2
 			fmt.Printf("freq: %v\n", runtime.Freq)
