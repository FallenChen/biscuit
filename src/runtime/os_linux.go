--- conflicted
+++ resolved
@@ -181,11 +181,7 @@
 	// {enter,exit}syscall() may not be worth the overhead. i believe the
 	// only benefit for biscuit is that cpus running in the kernel could GC
 	// while other cpus execute user programs.
-<<<<<<< HEAD
-	entersyscall(0)
-=======
-	//entersyscall()
->>>>>>> 8c004279
+	//entersyscall(0)
 	fl := Pushcli()
 	cpu := Gscpu()
 	ct := cpu.mythread
@@ -231,11 +227,7 @@
 	ct.user.tf = nil
 	ct.user.fxbuf = nil
 	Popcli(fl)
-<<<<<<< HEAD
-	exitsyscall(0)
-=======
-	//exitsyscall()
->>>>>>> 8c004279
+	//exitsyscall(0)
 	return intno, aux
 }
 
