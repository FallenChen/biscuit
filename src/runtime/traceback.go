--- conflicted
+++ resolved
@@ -68,16 +68,8 @@
 	mcallPC = funcPC(mcall)
 	morestackPC = funcPC(morestack)
 	mstartPC = funcPC(mstart)
-<<<<<<< HEAD
 	newprocPC = funcPC(newproc)
-	if hackmode != 0 {
-		rt0_goPC = funcPC(rt0_go_hack)
-	} else {
-		rt0_goPC = funcPC(rt0_go)
-	}
-=======
 	rt0_goPC = funcPC(rt0_go)
->>>>>>> 7bc40ffb
 	sigpanicPC = funcPC(sigpanic)
 	runfinqPC = funcPC(runfinq)
 	bgsweepPC = funcPC(bgsweep)
