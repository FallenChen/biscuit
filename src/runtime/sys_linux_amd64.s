--- conflicted
+++ resolved
@@ -252,16 +252,12 @@
 	RET
 
 TEXT runtime·rtsigprocmask(SB),NOSPLIT,$0-28
-<<<<<<< HEAD
 	MOVQ	runtime·hackmode(SB), DI
 	TESTQ	DI, DI
 	JZ	spm_skip
 	RET
 spm_skip:
-	MOVL	sig+0(FP), DI
-=======
 	MOVL	how+0(FP), DI
->>>>>>> 41908a54
 	MOVQ	new+8(FP), SI
 	MOVQ	old+16(FP), DX
 	MOVL	size+24(FP), R10
@@ -272,17 +268,13 @@
 	MOVL	$0xf1, 0xf1  // crash
 	RET
 
-<<<<<<< HEAD
-TEXT runtime·rt_sigaction(SB),NOSPLIT,$0-36
+TEXT runtime·sysSigaction(SB),NOSPLIT,$0-36
 	MOVQ	runtime·hackmode(SB), DI
 	TESTQ	DI, DI
 	JZ	sa_skip
 	MOVL	$0, ret+32(FP)
 	RET
 sa_skip:
-=======
-TEXT runtime·sysSigaction(SB),NOSPLIT,$0-36
->>>>>>> 41908a54
 	MOVQ	sig+0(FP), DI
 	MOVQ	new+8(FP), SI
 	MOVQ	old+16(FP), DX
@@ -292,14 +284,13 @@
 	MOVL	AX, ret+32(FP)
 	RET
 
-<<<<<<< HEAD
 // change from using go calling conventions to x86_64 abi conventions
 TEXT ·fakesig(SB),NOSPLIT,$0-24
 	MOVL	signo+0(FP), DI
 	MOVQ	si+8(FP), SI
 	MOVQ	ctx+16(FP), DX
 	JMP	runtime·sigtramp(SB)
-=======
+
 // Call the function stored in _cgo_sigaction using the GCC calling convention.
 TEXT runtime·callCgoSigaction(SB),NOSPLIT,$16
 	MOVQ	sig+0(FP), DI
@@ -312,7 +303,6 @@
 	MOVQ	BX, SP
 	MOVL	AX, ret+24(FP)
 	RET
->>>>>>> 41908a54
 
 TEXT runtime·sigfwd(SB),NOSPLIT,$0-32
 	MOVQ	fn+0(FP),    AX
@@ -571,19 +561,14 @@
 	JMP	-3(PC)	// keep exiting
 
 TEXT runtime·sigaltstack(SB),NOSPLIT,$-8
-<<<<<<< HEAD
 	MOVQ	runtime·hackmode(SB), DI
 	TESTQ	DI, DI
 	JZ	sas_skip
 	JMP	·hack_sigaltstack(SB)
 	INT	$3
 sas_skip:
-	MOVQ	new+8(SP), DI
-	MOVQ	old+16(SP), SI
-=======
 	MOVQ	new+0(FP), DI
 	MOVQ	old+8(FP), SI
->>>>>>> 41908a54
 	MOVQ	$131, AX
 	SYSCALL
 	CMPQ	AX, $0xfffffffffffff001
